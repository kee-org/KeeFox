--- conflicted
+++ resolved
@@ -1,1349 +1,1365 @@
-/*
-  KeeFox - Allows Firefox to communicate with KeePass (via the KeePassRPC KeePass plugin)
-  Copyright 2008-2010 Chris Tomlinson <keefox@christomlinson.name>
-  
-  The KeeFox object will handle communication with the KeeFox JSON-RPC objects,
-  including situations such as partially installed components and KeePass
-  not running. The object is mainly concerned with low-level extension 
-  functionality rather than user-visible behaviour or actual use of the data
-  in the active KeePass database.
-  
-  This program is free software; you can redistribute it and/or modify
-  it under the terms of the GNU General Public License as published by
-  the Free Software Foundation; either version 2 of the License, or
-  (at your option) any later version.
-
-  This program is distributed in the hope that it will be useful,
-  but WITHOUT ANY WARRANTY; without even the implied warranty of
-  MERCHANTABILITY or FITNESS FOR A PARTICULAR PURPOSE.  See the
-  GNU General Public License for more details.
-
-  You should have received a copy of the GNU General Public License
-  along with this program; if not, write to the Free Software
-  Foundation, Inc., 51 Franklin St, Fifth Floor, Boston, MA  02110-1301  USA
-*/
-
-const Cc = Components.classes;
-const Ci = Components.interfaces;
-const Cr = Components.results;
-
-var EXPORTED_SYMBOLS = ["keeFoxInst"];
-Components.utils.import("resource://gre/modules/XPCOMUtils.jsm");
-Components.utils.import("resource://kfmod/json.js");
-Components.utils.import("resource://kfmod/KFLogger.js");
-//var KFLogger = KFLog;
-
-var Application = Components.classes["@mozilla.org/fuel/application;1"]
-                .getService(Components.interfaces.fuelIApplication);
-
-// constructor
-function KeeFox()
-{
-    this._KFLog = KFLog;
-    
-    this.os = Components.classes["@mozilla.org/xre/app-info;1"]
-            .getService(Components.interfaces.nsIXULRuntime).OS;
-        
-    this._keeFoxExtension = {};
-    this._keeFoxExtension.storage = {
-        _storage : {},
-        has : function ss_has(aName) {
-            return this._storage.hasOwnProperty(aName);
-        },
-
-        set : function ss_set(aName, aValue) {
-            this._storage[aName] = aValue;
-        },
-
-        get : function ss_get(aName, aDefaultValue) {
-            return this.has(aName) ? this._storage[aName] : aDefaultValue;
-        }
-    };
-    
-    //TODO2: abstract database access away from main KeeFox features in order to provide cached representation of critical and oft-requested data?
-    this._keeFoxExtension.db = {};
-    
-    var folder = this._myProfileDir();
-        
-    this._keeFoxExtension.db.file = Components.classes["@mozilla.org/file/local;1"]
-        .createInstance(Components.interfaces.nsILocalFile);
-    this._keeFoxExtension.db.file.initWithFile(folder);  
-    this._keeFoxExtension.db.file.append("keefox.sqlite");
-
-    this._keeFoxExtension.db.storageService = Components.classes["@mozilla.org/storage/service;1"]
-                        .getService(Components.interfaces.mozIStorageService);
-    this._keeFoxExtension.db.conn = this._keeFoxExtension.db.storageService
-                        .openDatabase(this._keeFoxExtension.db.file); // Will also create the file if it does not exist
-    
-    // Create the meta schema table to ease possible future upgrades
-    if (!this._keeFoxExtension.db.conn.tableExists("meta"))
-    {
-        var statement = this._keeFoxExtension.db.conn.createStatement('CREATE TABLE "meta" ("id" INTEGER PRIMARY KEY NOT NULL UNIQUE , "schemaVersion" INTEGER NOT NULL)');
-        statement.execute(); // no longer async - testing if it fixes first install bugs // technically user could try to access table before this completes but that's implausable in practice
-        var statement2 = this._keeFoxExtension.db.conn.createStatement("INSERT INTO meta (id,schemaVersion) VALUES (1, 1)");
-        statement2.execute(); // no longer async - testing if it fixes first install bugs // technically user could try to access table before this completes but that's implausable in practice
-    } else
-    {
-        //TODO2: read schema version and update if required
-    }
-    
-    // Create the sites table if it doesn't already exist
-    if (!this._keeFoxExtension.db.conn.tableExists("sites"))
-    {
-        var statement = this._keeFoxExtension.db.conn.createStatement(
-            'CREATE TABLE "sites" ("id" INTEGER PRIMARY KEY  AUTOINCREMENT  NOT NULL  UNIQUE , "url" VARCHAR NOT NULL UNIQUE , "tp" INTEGER NOT NULL , "preventSaveNotification" INTEGER NOT NULL  DEFAULT 0)');
-        statement.executeAsync(); // technically user could try to access table before this completes but that's implausable in practice
-    }
-    
-    this._keeFoxExtension.prefs = {}; // TODO2: move all the pref and storage functions into a seperate prototype definition for clarity?
-    this._keeFoxExtension.prefs._prefService = 
-        Components.classes["@mozilla.org/preferences-service;1"]
-        .getService(Ci.nsIPrefService);
-    this._keeFoxExtension.prefs._prefBranch = 
-        this._keeFoxExtension.prefs._prefService
-        .getBranch("extensions.keefox@chris.tomlinson.");
-    this._keeFoxExtension.prefs._prefBranchRoot = 
-        this._keeFoxExtension.prefs._prefService
-        .getBranch("");
-    this._keeFoxExtension.prefs.has = function(name)
-    {
-        var prefType = this._prefBranch.getPrefType(name);
-        if (prefType == 32 || prefType == 64 || prefType == 128)
-            return true;
-        return false;
-    };
-    this._keeFoxExtension.prefs.getValue = function(name, defaultValue)
-    {
-        var prefType = this._prefBranch.getPrefType(name);
-
-        var gotValue = null;
-        if (prefType == 32)
-            gotValue = this._getStringValue(name);
-        if (prefType == 64)
-            gotValue = this._getIntValue(name);
-        if (prefType == 128)
-            gotValue = this._getBoolValue(name);
- 
-        if (gotValue != null)
-            return gotValue;
-        return defaultValue;
-    };
-    this._keeFoxExtension.prefs._getStringValue = function(name)
-    {
-        try { return this._prefBranch.getComplexValue(name, Components.interfaces.nsISupportsString).data;
-        } catch (ex) { return null; }
-    };
-    this._keeFoxExtension.prefs._getIntValue = function(name)
-    {
-        try { return this._prefBranch.getIntPref(name);
-        } catch (ex) { return null; }
-    };
-    this._keeFoxExtension.prefs._getBoolValue = function(name)
-    {
-        try { return this._prefBranch.getBoolPref(name);
-        } catch (ex) { return null; }
-    };
-    this._keeFoxExtension.prefs.setValue = function(name,value)
-    {
-        if (typeof value == "string")
-            return this._setStringValue(name, value);
-        if (typeof value == "number")
-            return this._setIntValue(name, value);
-        if (typeof value == "boolean")
-            return this._setBoolValue(name, value);
-    };
-    this._keeFoxExtension.prefs._setStringValue = function(name, value)
-    {
-        try { 
-            var str = Components.classes["@mozilla.org/supports-string;1"]
-                .createInstance(Components.interfaces.nsISupportsString);
-            str.data = value;
-            this._prefBranch.setComplexValue(name, 
-                Components.interfaces.nsISupportsString, str);
-        } catch (ex) {}
-    };
-    this._keeFoxExtension.prefs._setIntValue = function(name, value)
-    {
-        try { this._prefBranch.setIntPref(name, value);
-        } catch (ex) {}
-    };
-    this._keeFoxExtension.prefs._setBoolValue = function(name, value)
-    {
-        try { this._prefBranch.setBoolPref(name, value);
-        } catch (ex) {}
-    };
-    
-    if (!this._keeFoxExtension.prefs.getValue("install-event-fired", false)) {
-        this._keeFoxExtension.prefs.setValue("install-event-fired", true);
-        this._keeFoxExtension.firstRun = true;
-    }
-
-    
-    this._keeFoxStorage = this._keeFoxExtension.storage;
-    
-    if (this._keeFoxExtension.firstRun)
-    {
-        var originalPreferenceRememberSignons = false;
-        try {
-            originalPreferenceRememberSignons = this._keeFoxExtension.prefs._prefBranchRoot.getBoolPref("signon.rememberSignons");
-            } catch (ex) {}
-        this._keeFoxExtension.prefs.setValue(
-            "signon.rememberSignons", originalPreferenceRememberSignons);
-        this._keeFoxExtension.prefs._prefBranchRoot.setBoolPref("signon.rememberSignons", false);
-    }
-    
-    //this._keeFoxExtension.events.addListener("uninstall", this.uninstallHandler);
-    
-    this._registerPlacesListeners();
-    
-    var observerService = Components.classes["@mozilla.org/observer-service;1"].
-                              getService(Ci.nsIObserverService);
-    this._observer._kf = this;    
-    observerService.addObserver(this._observer, "quit-application", false);   
-        
-    this._keeFoxExtension.prefs._prefBranchRoot.QueryInterface(Ci.nsIPrefBranch2);
-    this._keeFoxExtension.prefs._prefBranchRoot.addObserver("signon.rememberSignons", this._observer, false);
-    this._keeFoxExtension.prefs._prefBranchRoot.QueryInterface(Ci.nsIPrefBranch);
-    
-    this._keeFoxExtension.prefs._prefBranch.QueryInterface(Ci.nsIPrefBranch2);
-    this._keeFoxExtension.prefs._prefBranch.addObserver("", this._observer, false);
-    this._keeFoxExtension.prefs._prefBranch.QueryInterface(Ci.nsIPrefBranch);
-        
-    // Create a timer 
-    this.regularKPRPCListenerQueueHandlerTimer = Components.classes["@mozilla.org/timer;1"]
-            .createInstance(Components.interfaces.nsITimer);
-
-    this.regularKPRPCListenerQueueHandlerTimer.initWithCallback(
-    this.RegularKPRPCListenerQueueHandler, 5000,
-    Components.interfaces.nsITimer.TYPE_REPEATING_SLACK);
-    
-    //TODO2: set some/all of my tab session state to be persistent so it survives crashes/restores?
-    
-    this.lastKeePassRPCRefresh = 0;
-    this.ActiveKeePassDatabaseIndex = 0;
-    this._keeFoxBrowserStartup();
-}
-
-KeeFox.prototype = {
-
-    _keeFoxExtension: null,
-
-    regularKPRPCListenerQueueHandlerTimer: null,
-
-    // localisation string bundle
-    strbundle: null,
-    
-    // our logging object (held locally becuase this is a seperate module)
-    _KFLog: null,
-
-    // Our link to the JSON-RPC objects required for communication with KeePass
-    KeePassRPC: null,
-    
-    _installerTabLoaded: false,
-    treeViewGroupChooser: null,
-    
-    //callbackQueue: [],
-    processingCallback: false,
-    pendingCallback: "",
-    
-    urlToOpenOnStartup: null,
-    
-    KeePassDatabases: null,
-
-    // holding function in case there are any corrective actions we can
-    // take if certain extensions cause problems in future
-    _checkForConflictingExtensions: function()
-    {
-        return true;
-    },
-
-    //TODO2: make this work with FF4 (maybe earlier versions just don't support it properly anyway)
-    uninstallHandler: function()
-    {
-    //TODO2: this doesn't work. dunno how to catch the secret FUEL notifications yet...
-    
-        //TODO2: explain to user what will be uninstalled and offer extra
-        // options (e.g. "Uninstall KeePass too?")
-        
-        // Reset prefs to pre-KeeFox settings
-        //var rs = prefs.getValue("originalPreferenceRememberSignons", false);
-        //Application.prefs.setValue("signon.rememberSignons", rs);
-    },
-
-    _registerPlacesListeners: function()
-    {
-        //TODO2: listener for bookmark add/edit events and prompt if URL found in KeePass db...
-    },
-    
-    shutdown: function()
-    {
-        // These log messages never appear. Does this function even get executed?
-        this._KFLog.debug("KeeFox module shutting down...");
-        if (this.KeePassRPC != undefined && this.KeePassRPC != null)
-            this.KeePassRPC.shutdown();
-        if (this.regularKPRPCListenerQueueHandlerTimer != undefined && this.regularKPRPCListenerQueueHandlerTimer != null)
-            this.regularKPRPCListenerQueueHandlerTimer.cancel();
-        this.KeePassRPC = null;
-        
-        this._KFLog.debug("KeeFox module shut down.");
-        this._KFLog = null;
-    },
-
-    _keeFoxBrowserStartup: function()//currentKFToolbar, currentWindow)
-    {        
-        //this._KFLog.debug("Testing to see if KeeFox has already been setup (e.g. just a second ago by a different window scope)");
-        //TODO2: confirm multi-threading setup. I assume firefox has
-        // one event dispatcher thread so seperate windows can't be calling
-        // this function concurrently. if that's wrong, need to rethink
-        // or at least lock from here onwards
-//        if (this._keeFoxStorage.get("KeePassRPCActive", false))
-//        {
-//            this._KFLog.debug("Setup has already been done but we will make sure that the window that this scope is a part of has been set up to properly reflect KeeFox status");
-//            currentKFToolbar.setupButton_ready(currentWindow);
-//            currentKFToolbar.setAllLogins();
-//            currentWindow.addEventListener("TabSelect", this._onTabSelected, false);
-//            return;
-//        }
-
-        // Default Mono executable set here rather than hard coding elsewhere
-        this.defaultMonoExec = '/usr/bin/mono';
-        
-        // Centralize this check.
-        // Checking only the OS does not allow running Mono under Windows.
-        // Therefore, if the user has set a Mono executable location in the prefs, we will
-        // assume that they want to run under mono.
-        userHasSetMonoLocation = this._keeFoxExtension.prefs.getValue("monoLocation", "");
-        
-        if ((this.os != "WINNT") || (userHasSetMonoLocation != ""))
-        {
-          this.useMono = true;
-        }
-        else
-        {
-          this.useMono = false;
-        }
-
-        // Set the baseRUL to use for Mono vs Windows
-        if (!this.useMono)
-        {
-          this.baseInstallURL = 'chrome://keefox/content/install.xul';
-        }
-        else
-        {
-          this.baseInstallURL = 'chrome://keefox/content/install_mono.xul';
-        }
-        
-        this._KFLog.info("KeeFox initialising");
-        
-        this._keeFoxVariableInit();
-        this.KeePassRPC = new jsonrpcClient();
-        if (this._keeFoxExtension.prefs.has("KeePassRPC.port"))
-            this.KeePassRPC.port = this._keeFoxExtension.prefs.getValue("KeePassRPC.port",12536);
-        
-        // make the initial connection to KeePassRPC
-        // (fails silently if KeePassRPC is not reachable)
-        this.KeePassRPC.connect();
-        
-        // start regular attempts to reconnect to KeePassRPC
-        // NB: overheads here include a test whether a socket is alive
-        // and regular timer scheduling overheads - hopefully that's insignificant
-        // but if not we can try more complicated connection strategies
-        this.KeePassRPC.reconnectSoon();
-        
-        this._KFLog.info("KeeFox initialised OK although the connection to KeePass may not be established just yet...");            
-    },
-        
-    _keeFoxVariableInit : function()
-    {        
-        var KeePassEXEfound;
-        var KeePassRPCfound;
-        
-        var keePassLocation;
-        keePassLocation = "not installed";
-        var keePassRPCLocation;
-        keePassRPCLocation = "not installed";        
-        var monoLocation;
-        monoLocation = "not installed";        
-        
-        var keePassRememberInstalledLocation = 
-            this._keeFoxExtension.prefs.getValue("keePassRememberInstalledLocation",false);
-        if (!keePassRememberInstalledLocation)
-        {
-            keePassLocation = this._discoverKeePassInstallLocation();
-            if (keePassLocation != "not installed")
-            {
-                KeePassEXEfound = this._confirmKeePassInstallLocation(keePassLocation);
-                if (KeePassEXEfound)
-                {
-                    keePassRPCLocation = this._discoverKeePassRPCInstallLocation();
-                    KeePassRPCfound = this._confirmKeePassRPCInstallLocation(keePassRPCLocation);
-                    if (!KeePassRPCfound)
-                        this._keeFoxExtension.prefs.setValue("keePassRPCInstalledLocation",""); //TODO2: set this to "not installed"?
-                } else
-                {
-                    this._keeFoxExtension.prefs.setValue("keePassInstalledLocation",""); //TODO2: set this to "not installed"?
-                }
-            }
-
-            if (this.useMono)
-            {
-              monoLocation = this._discoverMonoLocation();
-              if (monoLocation != "not installed")
-              {
-                monoExecFound = this._confirmMonoLocation(monoLocation);
-                if (!monoExecFound)
-                {
-                  this._keeFoxExtension.prefs.setValue("monoLocation",""); //TODO2: set this to "not installed"?
-                }
-              }
-              else
-              {
-                this._keeFoxExtension.prefs.setValue("monoLocation",""); //TODO2: set this to "not installed"?
-              }
-            }
-        }
-        
-        if (keePassRememberInstalledLocation)
-        {
-            this._keeFoxStorage.set("KeePassRPCInstalled", true);
-        } else
-        { 
-            this._KFLog.info("Checking and updating KeePassRPC installation settings");
-
-            if (keePassRPCLocation == "not installed")
-            {
-                this._KFLog.info("KeePassRPC location was not found");
-                this._launchInstaller();
-            } else
-            {
-                if ((this.useMono) && (monoLocation == "not installed"))
-                {
-                  this._KFLog.info("Mono executable not present in expected location");
-                  this._launchInstaller();                    
-                }
-                else if (!KeePassEXEfound)
-                {
-                    this._KFLog.info("KeePass EXE not present in expected location");
-                    this._launchInstaller();
-                } else
-                {
-                    if (!KeePassRPCfound)
-                    {
-                        this._KFLog.info("KeePassRPC plugin DLL not present in KeePass plugins directory so needs to be installed");
-                        this._launchInstaller();
-                    } else
-                    {
-                        this._KFLog.info("KeePass is not running or the connection might be established in a second...");
-                        this._keeFoxStorage.set("KeePassRPCInstalled", true);
-                    }
-                }
-            }
-        }
-    },
-    
-    // works out where KeePass is installed and records it in a Firefox preference
-    _discoverKeePassInstallLocation: function()
-    {
-        var keePassLocation = "not installed";
- 
-        if (this._keeFoxExtension.prefs.has("keePassInstalledLocation"))
-        {
-            keePassLocation = this._keeFoxExtension.prefs.getValue("keePassInstalledLocation","not installed");
-            if (keePassLocation != "")
-                this._KFLog.info("KeePass install location found in preferences: " + keePassLocation);
-            else
-                keePassLocation = "not installed";
-        }
-
-        if (keePassLocation == "not installed")
-        {
-          if (!this.useMono)
-          {
-            this._KFLog.debug("Reading KeePass installation location from Windows registry");
-
-            var wrk = Components.classes["@mozilla.org/windows-registry-key;1"]
-                            .createInstance(Components.interfaces.nsIWindowsRegKey);
-            wrk.open(wrk.ROOT_KEY_LOCAL_MACHINE,
-                   "SOFTWARE\\Microsoft\\Windows\\CurrentVersion\\Uninstall",
-                   wrk.ACCESS_READ);
-            if (wrk.hasChild("KeePassPasswordSafe2_is1"))
-            {
-                var subkey = wrk.openChild("KeePassPasswordSafe2_is1", wrk.ACCESS_READ);
-                if (subkey.hasValue("InstallLocation"))
-                {
-                    keePassLocation = subkey.readStringValue("InstallLocation");
-                    this._keeFoxExtension.prefs.setValue("keePassInstalledLocation",keePassLocation);
-                    if (this._KFLog.logSensitiveData)
-                        this._KFLog.info("KeePass install location found: " + keePassLocation);
-                    else
-                        this._KFLog.info("KeePass install location found.");
-                }
-                subkey.close();
-            } else if (wrk.hasChild("{2CBCF4EC-7D5F-4141-A3A6-001090E029AC}"))
-            {
-                var subkey = wrk.openChild("{2CBCF4EC-7D5F-4141-A3A6-001090E029AC}", wrk.ACCESS_READ);
-                if (subkey.hasValue("InstallLocation"))
-                {
-                    keePassLocation = subkey.readStringValue("InstallLocation");
-                    this._keeFoxExtension.prefs.setValue("keePassInstalledLocation",keePassLocation);
-                    if (this._KFLog.logSensitiveData)
-                        this._KFLog.info("KeePass install location found: " + keePassLocation);
-                    else
-                        this._KFLog.info("KeePass install location found.");
-                }
-                subkey.close();
-            }
-            wrk.close();
-            
-            // If still not found...
-            // TODO2: try "HKEY_CLASSES_ROOT\kdbxfile\shell\open\command" and some guesses?
-//            if (keePassLocation == "not installed")
-//            {
-//                var wrko = Components.classes["@mozilla.org/windows-registry-key;1"]
-//                                .createInstance(Components.interfaces.nsIWindowsRegKey);
-//                wrko.open(wrk.ROOT_KEY_CLASSES_ROOT,
-//                       "kdbxfile\\shell\\open",
-//                       wrko.ACCESS_READ);
-//                                       
-//                wrko.close();
-//            }
-            
-          }
-          else
-          {
-            this._KFLog.debug("Checking KeePass installation location from filesystem");
-
-            // Get the users home directory
-            var dirService = Components.classes["@mozilla.org/file/directory_service;1"].  
-              getService(Components.interfaces.nsIProperties);   
-            var keePassFolder = dirService.get("Home", Components.interfaces.nsIFile); // returns an nsIFile object
-            keePassFolder.append("KeePass");
-            var keePassFile = keePassFolder.clone();
-            keePassFile.append("KeePass.exe");
-            if (keePassFile.exists())
-            {
-              keePassLocation = keePassFolder.path;
-              this._keeFoxExtension.prefs.setValue("keePassInstalledLocation",keePassLocation);              
-              this._KFLog.debug("***Found "+keePassFolder.path);
-            }
-            else
-            {
-              this._KFLog.debug("Did not find "+keePassFile.path);
-            }
-          }
-        }
-        
-        return keePassLocation;
-    },
-    
-    // works out where KeePassRPC is installed and records it in a Firefox preference
-    _discoverKeePassRPCInstallLocation: function()
-    {
-        var keePassRPCLocation = "not installed";
-        var keePassLocation = "not installed";
-        //return keePassRPCLocation; //HACK: debug (forces install process to start)
-        
-        if (this._keeFoxExtension.prefs.has("keePassRPCInstalledLocation"))
-        {
-            keePassRPCLocation = this._keeFoxExtension.prefs.getValue("keePassRPCInstalledLocation","not installed");
-            if (keePassRPCLocation != "")
-                if (this._KFLog.logSensitiveData)
-                    this._KFLog.info("keePassRPC install location found in preferences: " + keePassRPCLocation);
-                else
-                    this._KFLog.info("keePassRPC install location found in preferences.");
-            else
-                keePassRPCLocation = "not installed";
-        }
-        
-        if (keePassRPCLocation == "not installed" 
-            && this._keeFoxExtension.prefs.has("keePassInstalledLocation") 
-            && this._keeFoxExtension.prefs.getValue("keePassInstalledLocation","") != "")
-        {
-            keePassLocation = this._keeFoxExtension.prefs.getValue("keePassInstalledLocation","not installed");
-
-            var folder = Components.classes["@mozilla.org/file/local;1"]
-                        .createInstance(Components.interfaces.nsILocalFile);
-            folder.initWithPath(keePassLocation);
-            folder.append("plugins");
-            keePassRPCLocation = folder.path;
-            this._keeFoxExtension.prefs.setValue("keePassRPCInstalledLocation",keePassRPCLocation);
-            if (this._KFLog.logSensitiveData)
-                this._KFLog.debug("KeePassRPC install location inferred: " + keePassRPCLocation);
-            else
-                this._KFLog.debug("KeePassRPC install location inferred.");
-        }        
-        return keePassRPCLocation;
-    },
-    
-    _confirmKeePassInstallLocation: function(keePassLocation)
-    {
-        var KeePassEXEfound;
-        KeePassEXEfound = false;
-
-        if (this._KFLog.logSensitiveData)
-            this._KFLog.debug("Looking for the KeePass EXE in " + keePassLocation);
-        else
-            this._KFLog.debug("Looking for the KeePass EXE.");
-
-        var file = Components.classes["@mozilla.org/file/local;1"]
-                    .createInstance(Components.interfaces.nsILocalFile);
-        try
-        {
-            file.initWithPath(keePassLocation);
-            if (file.isDirectory())
-            {
-                file.append("KeePass.exe");
-                if (file.isFile())
-                {
-                    KeePassEXEfound = true;
-                    this._KFLog.info("KeePass EXE found in correct location.");
-                }
-            }
-        } catch (ex)
-        {
-            /* no need to do anything */
-        }
-        return KeePassEXEfound;
-    },
-    
-    _confirmKeePassRPCInstallLocation: function(keePassRPCLocation)
-    {
-        var KeePassRPCfound;
-        KeePassRPCfound = false;
-
-        if (this._KFLog.logSensitiveData)
-            this._KFLog.info("Looking for the KeePassRPC plugin plgx in " + keePassRPCLocation);
-        else
-            this._KFLog.info("Looking for the KeePassRPC plugin plgx");
-
-        var file = Components.classes["@mozilla.org/file/local;1"]
-                    .createInstance(Components.interfaces.nsILocalFile);
-        try
-        {
-            file.initWithPath(keePassRPCLocation);
-            if (file.isDirectory())
-            {
-                file.append("KeePassRPC.plgx");
-                if (file.isFile())
-                {
-                    KeePassRPCfound = true;
-                    this._KFLog.info("KeePassRPC plgx found in correct location.");
-                }
-            }
-            
-        } catch (ex)
-        {
-            this._KFLog.debug("KeePassRPC PLGX search threw an exception: " + ex);
-        }
-        
-        try
-        {
-            // if we don't find the PLGX, search for the old-style DLL
-            // just in case this is a development installation of KeeFox
-            // (where a DLL is used rather than PLGX)
-            if (!KeePassRPCfound)
-            {
-                file = Components.classes["@mozilla.org/file/local;1"].
-                    createInstance(Components.interfaces.nsILocalFile)
-                file.initWithPath(keePassRPCLocation);
-                if (file.isDirectory())
-                {
-                    file.append("KeePassRPC.dll");
-                    if (file.isFile())
-                    {
-                        KeePassRPCfound = true;
-                        this._KFLog.info("KeePassRPC DLL found in correct location.");
-                    }
-                }
-            }
-        } catch (ex)
-        {
-            this._KFLog.debug("KeePassRPC DLL search threw an exception: " + ex);
-        }        
-        return KeePassRPCfound;
-    },
-
-    // works out where Mono is installed and records it in a Firefox preference
-    // As far as I know, Mono is typically installed at /usr/bin/mono for Fedora, Debian, Ubuntu, etc.
-    _discoverMonoLocation: function()
-    {
-        var monoLocation = "not installed";
-        
-        if (this._keeFoxExtension.prefs.has("monoLocation"))
-        {
-            monoLocation = this._keeFoxExtension.prefs.getValue("monoLocation", "not installed");
-            if (monoLocation != "")
-              this._KFLog.info("Mono install location found in preferences: " + monoLocation);
-            else
-              monoLocation = "not installed";
-        }
-        
-        if (monoLocation == "not installed")
-        {
-            var mono_exec = Components.classes["@mozilla.org/file/local;1"]
-                             .createInstance(Components.interfaces.nsILocalFile);
-            mono_exec.initWithPath(this.defaultMonoExec);
-            if (mono_exec.exists())
-            {
-              monoLocation = mono_exec.path;            
-              this._keeFoxExtension.prefs.setValue("monoLocation",monoLocation);
-              this._KFLog.debug("Mono install location inferred: " + monoLocation);
-            }
-            else
-            {
-              this._KFLog.debug("Mono install location "+this.defaultMonoExec+ " does not exist!");
-            }
-        }        
-        return monoLocation;
-    },
-    
-    _confirmMonoLocation: function(monoLocation)
-    {
-        var monoExecFound;
-        monoExecFound = false;
-
-        this._KFLog.debug("Looking for the Mono executable in " + monoLocation);
-
-        var file = Components.classes["@mozilla.org/file/local;1"]
-                    .createInstance(Components.interfaces.nsILocalFile);
-        try
-        {
-            file.initWithPath(monoLocation);
-            if (file.isFile())
-            {
-              monoExecFound = true;
-              this._KFLog.info("Mono executable found in correct location.");
-            }
-        } catch (ex)
-        {
-            /* no need to do anything */
-        }
-        return monoExecFound;
-    },
-    
-    // Temporarilly disable KeeFox. Used (for e.g.) when KeePass is shut down.
-    //TODO 0.9: test more thoroughly, especially multiple windows aspect
-    _pauseKeeFox: function()
-    {
-        this._KFLog.debug("Pausing KeeFox.");
-        this._keeFoxStorage.set("KeePassRPCActive", false);
-        this._keeFoxStorage.set("KeePassDatabaseOpen", false);
-        this.KeePassDatabases = null;
-        this.ActiveKeePassDatabaseIndex = 0;
-        
-        var wm = Cc["@mozilla.org/appshell/window-mediator;1"].
-                 getService(Ci.nsIWindowMediator);
-        var enumerator = wm.getEnumerator("navigator:browser");
-        var tabbrowser = null;
-
-        while (enumerator.hasMoreElements())
-        {
-            try
-            {
-                var win = enumerator.getNext();
-                win.keefox_org.toolbar.removeLogins(); // remove matched logins           
-                win.keefox_org.toolbar.setAllLogins(); // remove list of all logins
-                win.keefox_org.toolbar.setupButton_ready(win);
-                win.keefox_org.UI._removeOLDKFNotifications(true);
-                //TODO 0.9: try this. will it know the DB is offline already? win.keefox_org.toolbar.setAllLogins();
-            } catch (exception)
-            {
-                this._KFLog.warn("Could not pause KeeFox in a window. Maybe it is not correctly set-up yet? " + exception);
-            }
-        }
-        this.KeePassRPC.disconnect();
-        this._KFLog.info("KeeFox paused.");
-    },
-    
-    //TODO 0.9: test more, especially multiple windows and multiple databases at the same time
-    // This is now intended to be called on all occasions when the toolbar or UI need updating
-    // If KeePass is unavailable then this will call _pauseKeeFox instead but
-    // it's more efficient to just call the pause function straight away if you know KeePass is disconnected
-    
-    // called on connect, on startup and on many callbacks from KeePass - a bit of shuffling of the first two situations might
-    // leave us in a situation where this can be thought of as only something that happens after a full getallDBs list callback????
-    
-    //OK, this is now considered a request to refresh, not the actual operation itself...
-    _refreshKPDB: function ()
-    {
-        this._KFLog.debug("Request to refresh KeeFox's view of the KeePass database received.");
-    
-        this.getAllDatabases();
-    
-        this._KFLog.debug("Refresh of KeeFox's view of the KeePass database initiated.");    
-    },
-    
-    _refreshKPDBCallback: function ()
-    {
-        this._KFLog.debug("Refreshing KeeFox's view of the KeePass database.");
-        var dbName = this.getDatabaseName();
-         if (dbName === null)
-        {
-            this._KFLog.debug("No database is currently open.");
-            this._keeFoxStorage.set("KeePassDatabaseOpen", false);
-        } else
-        {
-            if (this._KFLog.logSensitiveData)
-                this._KFLog.info("The '" + dbName + "' database is open.");
-            else
-                this._KFLog.info("The database is open.");
-            this._keeFoxStorage.set("KeePassDatabaseOpen", true);
-        }
-        
-        var wm = Cc["@mozilla.org/appshell/window-mediator;1"].
-                 getService(Ci.nsIWindowMediator);
-        var enumerator = wm.getEnumerator("navigator:browser");
-        var tabbrowser = null;
-
-        while (enumerator.hasMoreElements())
-        {
-            try
-            {
-                var win = enumerator.getNext();
-                win.keefox_org.toolbar.removeLogins();
-                win.keefox_org.toolbar.setAllLogins();
-                win.keefox_org.toolbar.setupButton_ready(win);
-                win.keefox_org.UI._removeOLDKFNotifications();
-
-                if (this._keeFoxStorage.get("KeePassDatabaseOpen",false))
-                {
-                    win.keefox_org.ILM._fillDocument(win.content.document,false);
-                }
-            } catch (exception)
-            {
-                this._KFLog.warn("Could not refresh KeeFox in a window. Maybe it is not correctly set-up yet? " + exception);
-            }
-        }
-        
-        //TODO2: this can be done in the getalldatabases callback surely?
-        if (this._keeFoxStorage.get("KeePassDatabaseOpen",false) 
-            && this._keeFoxExtension.prefs.getValue("rememberMRUDB",false))
-        {
-            var MRUFN = this.getDatabaseFileName();
-            if (MRUFN != null && MRUFN != undefined && !(MRUFN instanceof Error))
-                this._keeFoxExtension.prefs.setValue("keePassMRUDB",MRUFN);
-        }
-
-        this._KFLog.info("KeeFox feels very refreshed now.");
-    },  
-    
-    updateKeePassDatabases: function(newDatabases)
-    {
-        var newDatabaseActiveIndex = 0;
-        for (var i=0; i < newDatabases.length; i++)
-        {
-            if (newDatabases[i].active)
-            {
-                newDatabaseActiveIndex = i;
-                break;
-            }
-        }
-        this.KeePassDatabases = newDatabases;
-        this.ActiveKeePassDatabaseIndex = newDatabaseActiveIndex;
-        this._refreshKPDBCallback();  
-    },
-    
-    
-    
-    /*******************************************
-    / Launching and installing
-    /*******************************************/    
-    
-    launchKeePass: function(params)
-    {
-        var fileName = "unknown";
-        
-        if (this.useMono)
-        {
-            // Get location of the mono executable, defaults location of /usr/bin/mono
-            fileName = this._keeFoxExtension.prefs.getValue("monoLocation",
-                                                            this.defaultMonoExec);
-
-            // Get the users home directory
-            var dirService = Components.classes["@mozilla.org/file/directory_service;1"].  
-              getService(Components.interfaces.nsIProperties);   
-            var homeDirFile = dirService.get("Home", Components.interfaces.nsIFile); // returns an nsIFile object  
-            var homeDir = homeDirFile.path;  
-
-            var keepassLoc = this._keeFoxExtension.prefs.getValue("keePassInstalledLocation", "");
-            if (keepassLoc == "")
-            {
-              keepass_exec = homeDir+"/KeePass/KeePass.exe";
-            }
-            else
-            {
-              keepass_exec = keepassLoc+"/KeePass.exe";
-            }
-            
-            if (params != "")
-                params = keepass_exec+' '+ params;
-            else
-                params = keepass_exec;
-            
-        } else if (!this._keeFoxExtension.prefs.has("keePassInstalledLocation"))
-        {
-            this._KFLog.error("Could not load KeePass - no keePassInstalledLocation found!");
-            return;
-        } else
-        {
-            var directory = this._keeFoxExtension.prefs.getValue("keePassInstalledLocation",
-                        "C:\\Program files\\KeePass Password Safe 2\\");
-            if (directory.substr(-1) === "\\")
-                fileName = directory + "KeePass.exe";
-            else
-                fileName = directory + "\\KeePass.exe";
-        }
-        
-        if (this._keeFoxExtension.prefs.has("KeePassRPC.port"))
-        {
-            if (params != "")
-                params = params + " ";
-            params = "-KeePassRPCPort:" +
-                this._keeFoxExtension.prefs.getValue("KeePassRPC.port",12536);
-        }
-        var args = [];
-        var mruparam = this._keeFoxExtension.prefs.getValue("keePassDBToOpen","");
-        if (mruparam == "")
-            mruparam = this._keeFoxExtension.prefs.getValue("keePassMRUDB","");
-
-        if (params != "" && mruparam != "")
-            args = [params, '' + mruparam + ''];
-        else if (params != "")
-            args = [params];
-        else if (mruparam != "")
-            args = ['' + mruparam + ''];
-
-        var file = Components.classes["@mozilla.org/file/local;1"]
-                   .createInstance(Components.interfaces.nsILocalFile);
-        file.initWithPath(fileName);
-
-        this._KFLog.info("About to execute: " + file.path + " " + args.join(' '));
-        
-        var process = Components.classes["@mozilla.org/process/util;1"]
-                      .createInstance(Components.interfaces.nsIProcess);
-        process.init(file);
-        process.run(false, args, args.length);
-    },   
-    
-    runAnInstaller: function (fileName, params, callback)
-    {
-        var args = [fileName, params];                
-        var file = Components.classes["@mozilla.org/file/local;1"]
-                   .createInstance(Components.interfaces.nsILocalFile);
-        file.initWithPath(this._myDepsDir() + "\\KeeFoxElevate.exe");
-
-        var process = Components.classes["@mozilla.org/process/util;1"]
-                      .createInstance(Components.interfaces.nsIProcess2 || Components.interfaces.nsIProcess);
-                      
-        this._KFLog.info("about to execute: " + file.path + " " + args.join(' '));
-        process.init(file);
-        
-        var wm = Components.classes["@mozilla.org/appshell/window-mediator;1"]
-                .getService(Components.interfaces.nsIWindowMediator);
-        var win = wm.getMostRecentWindow("navigator:browser");
-        
-        // Run the application (including support for Unicode characters in the path for FF4+ users)
-        if (callback == undefined || callback == null)
-        {
-            if (win.keefox_org.versionChecker.compare(win.keefox_org.appInfo.version, "3.7") < 0)
-                process.run(true,args,2);
-            else
-                process.runw(true,args,2);
-        } else
-        {
-            if (win.keefox_org.versionChecker.compare(win.keefox_org.appInfo.version, "3.7") < 0)
-                process.runAsync(args, 2, callback);
-            else
-                process.runwAsync(args, 2, callback);
-        }
-    },
-
-    _launchInstaller: function(currentKFToolbar,currentWindow, upgrade)
-    {
-        if (this._installerTabLoaded)
-            return; // only want to do this once per session to avoid irritation!
-        
-        this._installerTabLoaded = true;
-        
-        if (upgrade)
-        {
-            this._KFLog.info("KeeFox not installed correctly. Going to try to launch the upgrade page.");
-            installTab = this._openAndReuseOneTabPerURL(this.baseInstallURL+"?upgrade=1");
-        } else
-        {
-            this._KFLog.info("KeeFox not installed correctly. Going to try to launch the install page.");
-            installTab = this._openAndReuseOneTabPerURL(this.baseInstallURL);
-        }
-        
-        //NB: FF < 3.0.5 may fail to open the tab due to bug where "session loaded" event fires too soon.
-        
-        // remember the installation state (until it might have changed...)
-        this._keeFoxStorage.set("KeePassRPCInstalled", false);
-    },
-    
-    // if the MRU database is known, open that but otherwise send empty string which will cause user
-    // to be prompted to choose a DB to open
-    loginToKeePass: function()
-    {
-        var databaseFileName = this._keeFoxExtension.prefs.getValue("keePassDBToOpen","");
-        if (databaseFileName == "")
-            databaseFileName = this._keeFoxExtension.prefs.getValue("keePassMRUDB","");
-
-        this.changeDatabase(databaseFileName, true);
-    },    
-    
-    KeeFox_MainButtonClick_install: function(event, temp) {
-        this._KFLog.debug("install button clicked. Loading (and focusing) install page.");
-        installTab = this._openAndReuseOneTabPerURL(this.baseInstallURL);
-        // remember the installation state (until it might have changed...)
-        this._keeFoxStorage.set("KeePassRPCInstalled", false);
-    },
-    
-    _authenticate: function()
-    {
-        try
-        {
-            this.KeePassRPC.onNotify("transport-status-connected");              
-            return;
-        } catch (e)
-        {
-            this._KFLog.error("Unexpected exception while connecting to KeePassRPC. Please inform the KeeFox team that they should be handling this exception: " + e);
-            throw e;
-        }
-    },
-    
-    /*******************************************
-    / These functions are essentially wrappers for the actions that
-    / KeeFox needs to take against KeePass via the KeePassRPC plugin connection.
-    /*******************************************/
-    
-    getDatabaseName: function(index)
-    {
-        if (index == undefined)
-            index = this.ActiveKeePassDatabaseIndex;
-        if (this.KeePassDatabases != null && this.KeePassDatabases.length > 0 
-            && this.KeePassDatabases[index] != null 
-            && this.KeePassDatabases[index].root != null)
-            return this.KeePassDatabases[index].name;
-        else
-            return null;
-    },
-    
-    getDatabaseFileName: function(index)
-    {
-        if (index == undefined)
-            index = this.ActiveKeePassDatabaseIndex;
-        if (this.KeePassDatabases != null && this.KeePassDatabases.length > 0 
-            && this.KeePassDatabases[index] != null 
-            && this.KeePassDatabases[index].root != null)
-            return this.KeePassDatabases[index].fileName;
-        else
-            return null;
-    },
-    
-    getAllDatabaseFileNames: function()
-    {
-        try
-        {
-            return this.KeePassRPC.getMRUdatabases({});
-          
-        } catch (e)
-        {
-            this._KFLog.error("Unexpected exception while connecting to KeePassRPC. Please inform the KeeFox team that they should be handling this exception: " + e);
-            throw e;
-        }
-        return "";
-    },
-    
-    changeDatabase: function(fileName, closeCurrent)
-    {
-        try
-        {
-            this.KeePassRPC.changeDB(fileName, closeCurrent);
-        } catch (e)
-        {
-            this._KFLog.error("Unexpected exception while connecting to KeePassRPC. Please inform the KeeFox team that they should be handling this exception: " + e);
-            throw e;
-        }
-    },
-    
-    changeLocation: function(locationId)
-    {
-        try
-        {
-            this.KeePassRPC.changeLocation(locationId);
-        } catch (e)
-        {
-            this._KFLog.error("Unexpected exception while connecting to KeePassRPC. Please inform the KeeFox team that they should be handling this exception: " + e);
-            throw e;
-        }
-    },
-    
-    addLogin: function(login, parentUUID)
-    {
-        try
-        {
-            return this.KeePassRPC.addLogin(login, parentUUID);
-        } catch (e)
-        {
-            this._KFLog.error("Unexpected exception while connecting to KeePassRPC. Please inform the KeeFox team that they should be handling this exception: " + e);
-            throw e;
-        }
-    },
-    
-    addGroup: function(title, parentUUID)
-    {
-        try
-        {
-            return this.KeePassRPC.addGroup(title, parentUUID);
-        } catch (e)
-        {
-            this._KFLog.error("Unexpected exception while connecting to KeePassRPC. Please inform the KeeFox team that they should be handling this exception: " + e);
-            throw e;
-        }
-    },
-    
-    removeLogin: function (uniqueID)
-    {
-        try
-        {
-            return this.KeePassRPC.deleteLogin(uniqueID);
-        } catch (e)
-        {
-            this._KFLog.error("Unexpected exception while connecting to KeePassRPC. Please inform the KeeFox team that they should be handling this exception: " + e);
-            throw e;
-        }
-    },
-    
-    removeGroup: function (uniqueID)
-    {
-        try
-        {
-            return this.KeePassRPC.deleteGroup(uniqueID);
-        } catch (e)
-        {
-            this._KFLog.error("Unexpected exception while connecting to KeePassRPC. Please inform the KeeFox team that they should be handling this exception: " + e);
-            throw e;
-        }
-    },
-    
-    getParentGroup: function(uniqueID)
-    {
-        try
-        {
-            return this.KeePassRPC.getParentGroup(uniqueID);
-        } catch (e)
-        {
-            this._KFLog.error("Unexpected exception while connecting to KeePassRPC. Please inform the KeeFox team that they should be handling this exception: " + e);
-            throw e;
-        }
-    },
-    
-    modifyLogin: function (oldLogin, newLogin)
-    {
-        try
-        {
-            return this.KeePassRPC.modifyLogin(oldLogin, newLogin);
-        } catch (e)
-        {
-            this._KFLog.error("Unexpected exception while connecting to KeePassRPC. Please inform the KeeFox team that they should be handling this exception: " + e);
-            throw e;
-        }
-    },
-    
-    getAllDatabases: function ()
-    {
-        try
-        {
-            return this.KeePassRPC.getAllDatabases();
-        } catch (e)
-        {
-            this._KFLog.error("Unexpected exception while connecting to KeePassRPC. Please inform the KeeFox team that they should be handling this exception: " + e);
-            throw e;
-        }
-    },
-    
-    findLogins: function(fullURL, formSubmitURL, httpRealm, uniqueID, callback, callbackData)
-    {
-        try
-        {
-            return this.KeePassRPC.findLogins(fullURL, formSubmitURL, httpRealm, uniqueID, callback, callbackData);
-        } catch (e)
-        {
-            this._KFLog.error("Unexpected exception while connecting to KeePassRPC. Please inform the KeeFox team that they should be handling this exception: " + e);
-            throw e;
-        }
-    },
-    
-    launchLoginEditor: function(uuid)
-    {
-        try
-        {
-            this.KeePassRPC.launchLoginEditor(uuid);
-            //var thread = Components.classes["@mozilla.org/thread-manager;1"]
-            //                        .getService(Components.interfaces.nsIThreadManager)
-            //                        .newThread(0);
-            // thread.dispatch(new launchLoginEditorThread(uuid), thread.DISPATCH_NORMAL);
-        } catch (e)
-        {
-            this._KFLog.error("Unexpected exception while connecting to KeePassRPC. Please inform the KeeFox team that they should be handling this exception: " + e);
-            throw e;
-        }
-    },
-
-    launchGroupEditor: function(uuid)
-    {
-        try
-        {
-        this.KeePassRPC.launchGroupEditor(uuid);
-             //var thread = Components.classes["@mozilla.org/thread-manager;1"]
-            //                        .getService(Components.interfaces.nsIThreadManager)
-             //                       .newThread(0);
-             //thread.dispatch(new launchGroupEditorThread(uuid), thread.DISPATCH_NORMAL);
-        } catch (e)
-        {
-            this._KFLog.error("Unexpected exception while connecting to KeePassRPC. Please inform the KeeFox team that they should be handling this exception: " + e);
-            throw e;
-        }
-    },
-    
-    generatePassword: function()
-    {
-        try
-        {
-            return this.KeePassRPC.generatePassword();
-        } catch (e)
-        {
-            this._KFLog.error("Unexpected exception while connecting to KeePassRPC. Please inform the KeeFox team that they should be handling this exception: " + e);
-            throw e;
-        }
-    },
-    
-    
-    /*******************************************
-    / General utility functions
-    /*******************************************/
-    
-    IsUserAdministrator: function()
-    {
-        var file = Components.classes["@mozilla.org/file/local;1"]
-                   .createInstance(Components.interfaces.nsILocalFile);
-        file.initWithPath(this._myDepsDir() + "\\CheckForAdminRights.exe");
-
-        var process = Components.classes["@mozilla.org/process/util;1"]
-                      .createInstance(Components.interfaces.nsIProcess);
-        this._KFLog.debug("file path: " + file.path);
-        try {
-            process.init(file);
-            process.run(true, [], 0); //TODO2: make async?
-        } catch (ex)
-        {
-            // assume failure means they are not admin
-            return false;
-        }
-        return process.exitValue;
-    },
-
-    // Helper for making nsURI from string
-    _convert_url: function(url)
-    {
-        var ios = Components.classes["@mozilla.org/network/io-service;1"]
-            .getService(Components.interfaces.nsIIOService);
-        return ios.newURI(url, null, null);
-    },
-
-    _openAndReuseOneTabPerURL: function(url)
-    {
-        if (this._KFLog.logSensitiveData)
-            this._KFLog.debug("trying to find an already open tab with this url:" + url);
-        else
-            this._KFLog.debug("trying to find an already open tab with the requested url");
-        var found = false;
-        
-        var wm = Components.classes["@mozilla.org/appshell/window-mediator;1"]
-                   .getService(Components.interfaces.nsIWindowMediator);
-        try
-        {
-        
-            var browserEnumerator = wm.getEnumerator("navigator:browser");
-
-            // Check each browser instance for our URL
-            while (!found && browserEnumerator.hasMoreElements())
-            {
-                var browserWin = browserEnumerator.getNext();
-                var tabbrowser = browserWin.gBrowser;
-
-                // Check each tab of this browser instance
-                var numTabs = tabbrowser.browsers.length;
-                for (var index = 0; index < numTabs; index++)
-                {
-                    var currentBrowser = tabbrowser.getBrowserAtIndex(index);
-                    if (url == currentBrowser.currentURI.spec)
-                    {
-                        // The URL is already opened. Select this tab.
-                        tabbrowser.selectedTab = tabbrowser.tabContainer.childNodes[index];
-
-                        // Focus *this* browser-window
-                        browserWin.focus();
-
-                        found = true;
-                        break;
-                    }
-                }
-            }
-
-            if (!found)
-            {
-                this._KFLog.debug("tab with this URL not already open so opening one and focussing it now");
-                var newWindow = wm.getMostRecentWindow("navigator:browser");
-                var b = newWindow.getBrowser();
-                var newTab = b.loadOneTab( url, null, null, null, false, null );
-                return newTab;
-            }
-        } catch (ex)
-        {
-            // if this fails, it's probably because we are setting up the JS module before FUEL is ready (can't find a way to test it so will just have to try and catch)
-            this._KFLog.debug("browser window not ready yet: " + ex);
-            this.urlToOpenOnStartup = url;            
-            var currentWindow = wm.getMostRecentWindow("navigator:browser");
-            if (currentWindow == null)
-            {
-                this._KFLog.error("No windows open yet");
-                return;
-            }
-            return;
-        }
-    },
-    
-    _myDepsDir: function()
-    {
-        var file = Components.classes["@mozilla.org/file/local;1"]
-        .createInstance(Components.interfaces.nsILocalFile);
-        file.initWithPath(this._myInstalledDir());
-        file.append("deps");
-        return file.path;
-    },
-
-    _myInstalledDir: function()
-    {
-        this._KFLog.debug("establishing the directory that KeeFox is installed in");
-
-        // Mozilla rightly says that this approach is rather short-sighted - 
-        // unfortuantely from FF4 onwards, they only provide an async
-        // function as an alternative which won't work for KeeFox
-        var directoryService = Components.classes["@mozilla.org/file/directory_service;1"].getService(Components.interfaces.nsIProperties);
-        var dir = directoryService.get("ProfD", Components.interfaces.nsIFile);
-        dir.append("extensions");
-        dir.append("keefox@chris.tomlinson");
-
-        if (this._KFLog.logSensitiveData)
-            this._KFLog.debug("installed in this directory: " + dir.path);
-        else
-            this._KFLog.debug("Found installation directory");
-        return dir.path;
-    },
-
-<<<<<<< HEAD
+/*
+  KeeFox - Allows Firefox to communicate with KeePass (via the KeePassRPC KeePass plugin)
+  Copyright 2008-2010 Chris Tomlinson <keefox@christomlinson.name>
+  
+  The KeeFox object will handle communication with the KeeFox JSON-RPC objects,
+  including situations such as partially installed components and KeePass
+  not running. The object is mainly concerned with low-level extension 
+  functionality rather than user-visible behaviour or actual use of the data
+  in the active KeePass database.
+  
+  This program is free software; you can redistribute it and/or modify
+  it under the terms of the GNU General Public License as published by
+  the Free Software Foundation; either version 2 of the License, or
+  (at your option) any later version.
+
+  This program is distributed in the hope that it will be useful,
+  but WITHOUT ANY WARRANTY; without even the implied warranty of
+  MERCHANTABILITY or FITNESS FOR A PARTICULAR PURPOSE.  See the
+  GNU General Public License for more details.
+
+  You should have received a copy of the GNU General Public License
+  along with this program; if not, write to the Free Software
+  Foundation, Inc., 51 Franklin St, Fifth Floor, Boston, MA  02110-1301  USA
+*/
+
+const Cc = Components.classes;
+const Ci = Components.interfaces;
+const Cr = Components.results;
+
+var EXPORTED_SYMBOLS = ["keeFoxInst"];
+Components.utils.import("resource://gre/modules/XPCOMUtils.jsm");
+Components.utils.import("resource://kfmod/json.js");
+Components.utils.import("resource://kfmod/KFLogger.js");
+//var KFLogger = KFLog;
+
+var Application = Components.classes["@mozilla.org/fuel/application;1"]
+                .getService(Components.interfaces.fuelIApplication);
+
+// constructor
+function KeeFox()
+{
+    this._KFLog = KFLog;
+    
+    this.os = Components.classes["@mozilla.org/xre/app-info;1"]
+            .getService(Components.interfaces.nsIXULRuntime).OS;
+        
+    this._keeFoxExtension = {};
+    this._keeFoxExtension.storage = {
+        _storage : {},
+        has : function ss_has(aName) {
+            return this._storage.hasOwnProperty(aName);
+        },
+
+        set : function ss_set(aName, aValue) {
+            this._storage[aName] = aValue;
+        },
+
+        get : function ss_get(aName, aDefaultValue) {
+            return this.has(aName) ? this._storage[aName] : aDefaultValue;
+        }
+    };
+    
+    //TODO2: abstract database access away from main KeeFox features in order to provide cached representation of critical and oft-requested data?
+    this._keeFoxExtension.db = {};
+    
+    var folder = this._myProfileDir();
+        
+    this._keeFoxExtension.db.file = Components.classes["@mozilla.org/file/local;1"]
+        .createInstance(Components.interfaces.nsILocalFile);
+    this._keeFoxExtension.db.file.initWithFile(folder);  
+    this._keeFoxExtension.db.file.append("keefox.sqlite");
+
+    this._keeFoxExtension.db.storageService = Components.classes["@mozilla.org/storage/service;1"]
+                        .getService(Components.interfaces.mozIStorageService);
+    this._keeFoxExtension.db.conn = this._keeFoxExtension.db.storageService
+                        .openDatabase(this._keeFoxExtension.db.file); // Will also create the file if it does not exist
+    
+    // Create the meta schema table to ease possible future upgrades
+    if (!this._keeFoxExtension.db.conn.tableExists("meta"))
+    {
+        var statement = this._keeFoxExtension.db.conn.createStatement('CREATE TABLE "meta" ("id" INTEGER PRIMARY KEY NOT NULL UNIQUE , "schemaVersion" INTEGER NOT NULL)');
+        statement.execute(); // no longer async - testing if it fixes first install bugs // technically user could try to access table before this completes but that's implausable in practice
+        var statement2 = this._keeFoxExtension.db.conn.createStatement("INSERT INTO meta (id,schemaVersion) VALUES (1, 1)");
+        statement2.execute(); // no longer async - testing if it fixes first install bugs // technically user could try to access table before this completes but that's implausable in practice
+    } else
+    {
+        //TODO2: read schema version and update if required
+    }
+    
+    // Create the sites table if it doesn't already exist
+    if (!this._keeFoxExtension.db.conn.tableExists("sites"))
+    {
+        var statement = this._keeFoxExtension.db.conn.createStatement(
+            'CREATE TABLE "sites" ("id" INTEGER PRIMARY KEY  AUTOINCREMENT  NOT NULL  UNIQUE , "url" VARCHAR NOT NULL UNIQUE , "tp" INTEGER NOT NULL , "preventSaveNotification" INTEGER NOT NULL  DEFAULT 0)');
+        statement.executeAsync(); // technically user could try to access table before this completes but that's implausable in practice
+    }
+    
+    this._keeFoxExtension.prefs = {}; // TODO2: move all the pref and storage functions into a seperate prototype definition for clarity?
+    this._keeFoxExtension.prefs._prefService = 
+        Components.classes["@mozilla.org/preferences-service;1"]
+        .getService(Ci.nsIPrefService);
+    this._keeFoxExtension.prefs._prefBranch = 
+        this._keeFoxExtension.prefs._prefService
+        .getBranch("extensions.keefox@chris.tomlinson.");
+    this._keeFoxExtension.prefs._prefBranchRoot = 
+        this._keeFoxExtension.prefs._prefService
+        .getBranch("");
+    this._keeFoxExtension.prefs.has = function(name)
+    {
+        var prefType = this._prefBranch.getPrefType(name);
+        if (prefType == 32 || prefType == 64 || prefType == 128)
+            return true;
+        return false;
+    };
+    this._keeFoxExtension.prefs.getValue = function(name, defaultValue)
+    {
+        var prefType = this._prefBranch.getPrefType(name);
+
+        var gotValue = null;
+        if (prefType == 32)
+            gotValue = this._getStringValue(name);
+        if (prefType == 64)
+            gotValue = this._getIntValue(name);
+        if (prefType == 128)
+            gotValue = this._getBoolValue(name);
+ 
+        if (gotValue != null)
+            return gotValue;
+        return defaultValue;
+    };
+    this._keeFoxExtension.prefs._getStringValue = function(name)
+    {
+        try { return this._prefBranch.getComplexValue(name, Components.interfaces.nsISupportsString).data;
+        } catch (ex) { return null; }
+    };
+    this._keeFoxExtension.prefs._getIntValue = function(name)
+    {
+        try { return this._prefBranch.getIntPref(name);
+        } catch (ex) { return null; }
+    };
+    this._keeFoxExtension.prefs._getBoolValue = function(name)
+    {
+        try { return this._prefBranch.getBoolPref(name);
+        } catch (ex) { return null; }
+    };
+    this._keeFoxExtension.prefs.setValue = function(name,value)
+    {
+        if (typeof value == "string")
+            return this._setStringValue(name, value);
+        if (typeof value == "number")
+            return this._setIntValue(name, value);
+        if (typeof value == "boolean")
+            return this._setBoolValue(name, value);
+    };
+    this._keeFoxExtension.prefs._setStringValue = function(name, value)
+    {
+        try { 
+            var str = Components.classes["@mozilla.org/supports-string;1"]
+                .createInstance(Components.interfaces.nsISupportsString);
+            str.data = value;
+            this._prefBranch.setComplexValue(name, 
+                Components.interfaces.nsISupportsString, str);
+        } catch (ex) {}
+    };
+    this._keeFoxExtension.prefs._setIntValue = function(name, value)
+    {
+        try { this._prefBranch.setIntPref(name, value);
+        } catch (ex) {}
+    };
+    this._keeFoxExtension.prefs._setBoolValue = function(name, value)
+    {
+        try { this._prefBranch.setBoolPref(name, value);
+        } catch (ex) {}
+    };
+    
+    if (!this._keeFoxExtension.prefs.getValue("install-event-fired", false)) {
+        this._keeFoxExtension.prefs.setValue("install-event-fired", true);
+        this._keeFoxExtension.firstRun = true;
+    }
+
+    
+    this._keeFoxStorage = this._keeFoxExtension.storage;
+    
+    if (this._keeFoxExtension.firstRun)
+    {
+        var originalPreferenceRememberSignons = false;
+        try {
+            originalPreferenceRememberSignons = this._keeFoxExtension.prefs._prefBranchRoot.getBoolPref("signon.rememberSignons");
+            } catch (ex) {}
+        this._keeFoxExtension.prefs.setValue(
+            "signon.rememberSignons", originalPreferenceRememberSignons);
+        this._keeFoxExtension.prefs._prefBranchRoot.setBoolPref("signon.rememberSignons", false);
+    }
+    
+    //this._keeFoxExtension.events.addListener("uninstall", this.uninstallHandler);
+    
+    this._registerPlacesListeners();
+    
+    var observerService = Components.classes["@mozilla.org/observer-service;1"].
+                              getService(Ci.nsIObserverService);
+    this._observer._kf = this;    
+    observerService.addObserver(this._observer, "quit-application", false);   
+        
+    this._keeFoxExtension.prefs._prefBranchRoot.QueryInterface(Ci.nsIPrefBranch2);
+    this._keeFoxExtension.prefs._prefBranchRoot.addObserver("signon.rememberSignons", this._observer, false);
+    this._keeFoxExtension.prefs._prefBranchRoot.QueryInterface(Ci.nsIPrefBranch);
+    
+    this._keeFoxExtension.prefs._prefBranch.QueryInterface(Ci.nsIPrefBranch2);
+    this._keeFoxExtension.prefs._prefBranch.addObserver("", this._observer, false);
+    this._keeFoxExtension.prefs._prefBranch.QueryInterface(Ci.nsIPrefBranch);
+        
+    // Create a timer 
+    this.regularKPRPCListenerQueueHandlerTimer = Components.classes["@mozilla.org/timer;1"]
+            .createInstance(Components.interfaces.nsITimer);
+
+    this.regularKPRPCListenerQueueHandlerTimer.initWithCallback(
+    this.RegularKPRPCListenerQueueHandler, 5000,
+    Components.interfaces.nsITimer.TYPE_REPEATING_SLACK);
+    
+    //TODO2: set some/all of my tab session state to be persistent so it survives crashes/restores?
+    
+    this.lastKeePassRPCRefresh = 0;
+    this.ActiveKeePassDatabaseIndex = 0;
+    this._keeFoxBrowserStartup();
+}
+
+KeeFox.prototype = {
+
+    _keeFoxExtension: null,
+
+    regularKPRPCListenerQueueHandlerTimer: null,
+
+    // localisation string bundle
+    strbundle: null,
+    
+    // our logging object (held locally becuase this is a seperate module)
+    _KFLog: null,
+
+    // Our link to the JSON-RPC objects required for communication with KeePass
+    KeePassRPC: null,
+    
+    _installerTabLoaded: false,
+    treeViewGroupChooser: null,
+    
+    //callbackQueue: [],
+    processingCallback: false,
+    pendingCallback: "",
+    
+    urlToOpenOnStartup: null,
+    
+    KeePassDatabases: null,
+
+    // holding function in case there are any corrective actions we can
+    // take if certain extensions cause problems in future
+    _checkForConflictingExtensions: function()
+    {
+        return true;
+    },
+
+    //TODO2: make this work with FF4 (maybe earlier versions just don't support it properly anyway)
+    uninstallHandler: function()
+    {
+    //TODO2: this doesn't work. dunno how to catch the secret FUEL notifications yet...
+    
+        //TODO2: explain to user what will be uninstalled and offer extra
+        // options (e.g. "Uninstall KeePass too?")
+        
+        // Reset prefs to pre-KeeFox settings
+        //var rs = prefs.getValue("originalPreferenceRememberSignons", false);
+        //Application.prefs.setValue("signon.rememberSignons", rs);
+    },
+
+    _registerPlacesListeners: function()
+    {
+        //TODO2: listener for bookmark add/edit events and prompt if URL found in KeePass db...
+    },
+    
+    shutdown: function()
+    {
+        // These log messages never appear. Does this function even get executed?
+        this._KFLog.debug("KeeFox module shutting down...");
+        if (this.KeePassRPC != undefined && this.KeePassRPC != null)
+            this.KeePassRPC.shutdown();
+        if (this.regularKPRPCListenerQueueHandlerTimer != undefined && this.regularKPRPCListenerQueueHandlerTimer != null)
+            this.regularKPRPCListenerQueueHandlerTimer.cancel();
+        this.KeePassRPC = null;
+        
+        this._KFLog.debug("KeeFox module shut down.");
+        this._KFLog = null;
+    },
+
+    _keeFoxBrowserStartup: function()//currentKFToolbar, currentWindow)
+    {        
+        //this._KFLog.debug("Testing to see if KeeFox has already been setup (e.g. just a second ago by a different window scope)");
+        //TODO2: confirm multi-threading setup. I assume firefox has
+        // one event dispatcher thread so seperate windows can't be calling
+        // this function concurrently. if that's wrong, need to rethink
+        // or at least lock from here onwards
+//        if (this._keeFoxStorage.get("KeePassRPCActive", false))
+//        {
+//            this._KFLog.debug("Setup has already been done but we will make sure that the window that this scope is a part of has been set up to properly reflect KeeFox status");
+//            currentKFToolbar.setupButton_ready(currentWindow);
+//            currentKFToolbar.setAllLogins();
+//            currentWindow.addEventListener("TabSelect", this._onTabSelected, false);
+//            return;
+//        }
+
+        // Default Mono executable set here rather than hard coding elsewhere
+        this.defaultMonoExec = '/usr/bin/mono';
+        
+        // Centralize this check.
+        // Checking only the OS does not allow running Mono under Windows.
+        // Therefore, if the user has set a Mono executable location in the prefs, we will
+        // assume that they want to run under mono.
+        userHasSetMonoLocation = this._keeFoxExtension.prefs.getValue("monoLocation", "");
+        
+        if ((this.os != "WINNT") || (userHasSetMonoLocation != ""))
+        {
+          this.useMono = true;
+        }
+        else
+        {
+          this.useMono = false;
+        }
+
+        // Set the baseRUL to use for Mono vs Windows
+        if (!this.useMono)
+        {
+          this.baseInstallURL = 'chrome://keefox/content/install.xul';
+        }
+        else
+        {
+          this.baseInstallURL = 'chrome://keefox/content/install_mono.xul';
+        }
+        
+        this._KFLog.info("KeeFox initialising");
+        
+        this._keeFoxVariableInit();
+        this.KeePassRPC = new jsonrpcClient();
+        if (this._keeFoxExtension.prefs.has("KeePassRPC.port"))
+            this.KeePassRPC.port = this._keeFoxExtension.prefs.getValue("KeePassRPC.port",12536);
+        
+        // make the initial connection to KeePassRPC
+        // (fails silently if KeePassRPC is not reachable)
+        this.KeePassRPC.connect();
+        
+        // start regular attempts to reconnect to KeePassRPC
+        // NB: overheads here include a test whether a socket is alive
+        // and regular timer scheduling overheads - hopefully that's insignificant
+        // but if not we can try more complicated connection strategies
+        this.KeePassRPC.reconnectSoon();
+        
+        this._KFLog.info("KeeFox initialised OK although the connection to KeePass may not be established just yet...");            
+    },
+        
+    _keeFoxVariableInit : function()
+    {        
+        var KeePassEXEfound;
+        var KeePassRPCfound;
+        
+        var keePassLocation;
+        keePassLocation = "not installed";
+        var keePassRPCLocation;
+        keePassRPCLocation = "not installed";        
+        var monoLocation;
+        monoLocation = "not installed";        
+        
+        var keePassRememberInstalledLocation = 
+            this._keeFoxExtension.prefs.getValue("keePassRememberInstalledLocation",false);
+        if (!keePassRememberInstalledLocation)
+        {
+            keePassLocation = this._discoverKeePassInstallLocation();
+            if (keePassLocation != "not installed")
+            {
+                KeePassEXEfound = this._confirmKeePassInstallLocation(keePassLocation);
+                if (KeePassEXEfound)
+                {
+                    keePassRPCLocation = this._discoverKeePassRPCInstallLocation();
+                    KeePassRPCfound = this._confirmKeePassRPCInstallLocation(keePassRPCLocation);
+                    if (!KeePassRPCfound)
+                        this._keeFoxExtension.prefs.setValue("keePassRPCInstalledLocation",""); //TODO2: set this to "not installed"?
+                } else
+                {
+                    this._keeFoxExtension.prefs.setValue("keePassInstalledLocation",""); //TODO2: set this to "not installed"?
+                }
+            }
+
+            if (this.useMono)
+            {
+              monoLocation = this._discoverMonoLocation();
+              if (monoLocation != "not installed")
+              {
+                monoExecFound = this._confirmMonoLocation(monoLocation);
+                if (!monoExecFound)
+                {
+                  this._keeFoxExtension.prefs.setValue("monoLocation",""); //TODO2: set this to "not installed"?
+                }
+              }
+              else
+              {
+                this._keeFoxExtension.prefs.setValue("monoLocation",""); //TODO2: set this to "not installed"?
+              }
+            }
+        }
+        
+        if (keePassRememberInstalledLocation)
+        {
+            this._keeFoxStorage.set("KeePassRPCInstalled", true);
+        } else
+        { 
+            this._KFLog.info("Checking and updating KeePassRPC installation settings");
+
+            if (keePassRPCLocation == "not installed")
+            {
+                this._KFLog.info("KeePassRPC location was not found");
+                this._launchInstaller();
+            } else
+            {
+                if ((this.useMono) && (monoLocation == "not installed"))
+                {
+                  this._KFLog.info("Mono executable not present in expected location");
+                  this._launchInstaller();                    
+                }
+                else if (!KeePassEXEfound)
+                {
+                    this._KFLog.info("KeePass EXE not present in expected location");
+                    this._launchInstaller();
+                } else
+                {
+                    if (!KeePassRPCfound)
+                    {
+                        this._KFLog.info("KeePassRPC plugin DLL not present in KeePass plugins directory so needs to be installed");
+                        this._launchInstaller();
+                    } else
+                    {
+                        this._KFLog.info("KeePass is not running or the connection might be established in a second...");
+                        this._keeFoxStorage.set("KeePassRPCInstalled", true);
+                    }
+                }
+            }
+        }
+    },
+    
+    // works out where KeePass is installed and records it in a Firefox preference
+    _discoverKeePassInstallLocation: function()
+    {
+        var keePassLocation = "not installed";
+ 
+        if (this._keeFoxExtension.prefs.has("keePassInstalledLocation"))
+        {
+            keePassLocation = this._keeFoxExtension.prefs.getValue("keePassInstalledLocation","not installed");
+            if (keePassLocation != "")
+                this._KFLog.info("KeePass install location found in preferences: " + keePassLocation);
+            else
+                keePassLocation = "not installed";
+        }
+
+        if (keePassLocation == "not installed")
+        {
+          if (!this.useMono)
+          {
+            this._KFLog.debug("Reading KeePass installation location from Windows registry");
+
+            var wrk = Components.classes["@mozilla.org/windows-registry-key;1"]
+                            .createInstance(Components.interfaces.nsIWindowsRegKey);
+            wrk.open(wrk.ROOT_KEY_LOCAL_MACHINE,
+                   "SOFTWARE\\Microsoft\\Windows\\CurrentVersion\\Uninstall",
+                   wrk.ACCESS_READ);
+            if (wrk.hasChild("KeePassPasswordSafe2_is1"))
+            {
+                var subkey = wrk.openChild("KeePassPasswordSafe2_is1", wrk.ACCESS_READ);
+                if (subkey.hasValue("InstallLocation"))
+                {
+                    keePassLocation = subkey.readStringValue("InstallLocation");
+                    this._keeFoxExtension.prefs.setValue("keePassInstalledLocation",keePassLocation);
+                    if (this._KFLog.logSensitiveData)
+                        this._KFLog.info("KeePass install location found: " + keePassLocation);
+                    else
+                        this._KFLog.info("KeePass install location found.");
+                }
+                subkey.close();
+            } else if (wrk.hasChild("{2CBCF4EC-7D5F-4141-A3A6-001090E029AC}"))
+            {
+                var subkey = wrk.openChild("{2CBCF4EC-7D5F-4141-A3A6-001090E029AC}", wrk.ACCESS_READ);
+                if (subkey.hasValue("InstallLocation"))
+                {
+                    keePassLocation = subkey.readStringValue("InstallLocation");
+                    this._keeFoxExtension.prefs.setValue("keePassInstalledLocation",keePassLocation);
+                    if (this._KFLog.logSensitiveData)
+                        this._KFLog.info("KeePass install location found: " + keePassLocation);
+                    else
+                        this._KFLog.info("KeePass install location found.");
+                }
+                subkey.close();
+            }
+            wrk.close();
+            
+            // If still not found...
+            // TODO2: try "HKEY_CLASSES_ROOT\kdbxfile\shell\open\command" and some guesses?
+//            if (keePassLocation == "not installed")
+//            {
+//                var wrko = Components.classes["@mozilla.org/windows-registry-key;1"]
+//                                .createInstance(Components.interfaces.nsIWindowsRegKey);
+//                wrko.open(wrk.ROOT_KEY_CLASSES_ROOT,
+//                       "kdbxfile\\shell\\open",
+//                       wrko.ACCESS_READ);
+//                                       
+//                wrko.close();
+//            }
+            
+          }
+          else
+          {
+            this._KFLog.debug("Checking KeePass installation location from filesystem");
+
+            // Get the users home directory
+            var dirService = Components.classes["@mozilla.org/file/directory_service;1"].  
+              getService(Components.interfaces.nsIProperties);   
+            var keePassFolder = dirService.get("Home", Components.interfaces.nsIFile); // returns an nsIFile object
+            keePassFolder.append("KeePass");
+            var keePassFile = keePassFolder.clone();
+            keePassFile.append("KeePass.exe");
+            if (keePassFile.exists())
+            {
+              keePassLocation = keePassFolder.path;
+              this._keeFoxExtension.prefs.setValue("keePassInstalledLocation",keePassLocation);              
+              this._KFLog.debug("***Found "+keePassFolder.path);
+            }
+            else
+            {
+              this._KFLog.debug("Did not find "+keePassFile.path);
+            }
+          }
+        }
+        
+        return keePassLocation;
+    },
+    
+    // works out where KeePassRPC is installed and records it in a Firefox preference
+    _discoverKeePassRPCInstallLocation: function()
+    {
+        var keePassRPCLocation = "not installed";
+        var keePassLocation = "not installed";
+        //return keePassRPCLocation; //HACK: debug (forces install process to start)
+        
+        if (this._keeFoxExtension.prefs.has("keePassRPCInstalledLocation"))
+        {
+            keePassRPCLocation = this._keeFoxExtension.prefs.getValue("keePassRPCInstalledLocation","not installed");
+            if (keePassRPCLocation != "")
+                if (this._KFLog.logSensitiveData)
+                    this._KFLog.info("keePassRPC install location found in preferences: " + keePassRPCLocation);
+                else
+                    this._KFLog.info("keePassRPC install location found in preferences.");
+            else
+                keePassRPCLocation = "not installed";
+        }
+        
+        if (keePassRPCLocation == "not installed" 
+            && this._keeFoxExtension.prefs.has("keePassInstalledLocation") 
+            && this._keeFoxExtension.prefs.getValue("keePassInstalledLocation","") != "")
+        {
+            keePassLocation = this._keeFoxExtension.prefs.getValue("keePassInstalledLocation","not installed");
+
+            var folder = Components.classes["@mozilla.org/file/local;1"]
+                        .createInstance(Components.interfaces.nsILocalFile);
+            folder.initWithPath(keePassLocation);
+            folder.append("plugins");
+            keePassRPCLocation = folder.path;
+            this._keeFoxExtension.prefs.setValue("keePassRPCInstalledLocation",keePassRPCLocation);
+            if (this._KFLog.logSensitiveData)
+                this._KFLog.debug("KeePassRPC install location inferred: " + keePassRPCLocation);
+            else
+                this._KFLog.debug("KeePassRPC install location inferred.");
+        }        
+        return keePassRPCLocation;
+    },
+    
+    _confirmKeePassInstallLocation: function(keePassLocation)
+    {
+        var KeePassEXEfound;
+        KeePassEXEfound = false;
+
+        if (this._KFLog.logSensitiveData)
+            this._KFLog.debug("Looking for the KeePass EXE in " + keePassLocation);
+        else
+            this._KFLog.debug("Looking for the KeePass EXE.");
+
+        var file = Components.classes["@mozilla.org/file/local;1"]
+                    .createInstance(Components.interfaces.nsILocalFile);
+        try
+        {
+            file.initWithPath(keePassLocation);
+            if (file.isDirectory())
+            {
+                file.append("KeePass.exe");
+                if (file.isFile())
+                {
+                    KeePassEXEfound = true;
+                    this._KFLog.info("KeePass EXE found in correct location.");
+                }
+            }
+        } catch (ex)
+        {
+            /* no need to do anything */
+        }
+        return KeePassEXEfound;
+    },
+    
+    _confirmKeePassRPCInstallLocation: function(keePassRPCLocation)
+    {
+        var KeePassRPCfound;
+        KeePassRPCfound = false;
+
+        if (this._KFLog.logSensitiveData)
+            this._KFLog.info("Looking for the KeePassRPC plugin plgx in " + keePassRPCLocation);
+        else
+            this._KFLog.info("Looking for the KeePassRPC plugin plgx");
+
+        var file = Components.classes["@mozilla.org/file/local;1"]
+                    .createInstance(Components.interfaces.nsILocalFile);
+        try
+        {
+            file.initWithPath(keePassRPCLocation);
+            if (file.isDirectory())
+            {
+                file.append("KeePassRPC.plgx");
+                if (file.isFile())
+                {
+                    KeePassRPCfound = true;
+                    this._KFLog.info("KeePassRPC plgx found in correct location.");
+                }
+            }
+            
+        } catch (ex)
+        {
+            this._KFLog.debug("KeePassRPC PLGX search threw an exception: " + ex);
+        }
+        
+        try
+        {
+            // if we don't find the PLGX, search for the old-style DLL
+            // just in case this is a development installation of KeeFox
+            // (where a DLL is used rather than PLGX)
+            if (!KeePassRPCfound)
+            {
+                file = Components.classes["@mozilla.org/file/local;1"].
+                    createInstance(Components.interfaces.nsILocalFile)
+                file.initWithPath(keePassRPCLocation);
+                if (file.isDirectory())
+                {
+                    file.append("KeePassRPC.dll");
+                    if (file.isFile())
+                    {
+                        KeePassRPCfound = true;
+                        this._KFLog.info("KeePassRPC DLL found in correct location.");
+                    }
+                }
+            }
+        } catch (ex)
+        {
+            this._KFLog.debug("KeePassRPC DLL search threw an exception: " + ex);
+        }        
+        return KeePassRPCfound;
+    },
+
+    // works out where Mono is installed and records it in a Firefox preference
+    // As far as I know, Mono is typically installed at /usr/bin/mono for Fedora, Debian, Ubuntu, etc.
+    _discoverMonoLocation: function()
+    {
+        var monoLocation = "not installed";
+        
+        if (this._keeFoxExtension.prefs.has("monoLocation"))
+        {
+            monoLocation = this._keeFoxExtension.prefs.getValue("monoLocation", "not installed");
+            if (monoLocation != "")
+              this._KFLog.info("Mono install location found in preferences: " + monoLocation);
+            else
+              monoLocation = "not installed";
+        }
+        
+        if (monoLocation == "not installed")
+        {
+            var mono_exec = Components.classes["@mozilla.org/file/local;1"]
+                             .createInstance(Components.interfaces.nsILocalFile);
+            mono_exec.initWithPath(this.defaultMonoExec);
+            if (mono_exec.exists())
+            {
+              monoLocation = mono_exec.path;            
+              this._keeFoxExtension.prefs.setValue("monoLocation",monoLocation);
+              this._KFLog.debug("Mono install location inferred: " + monoLocation);
+            }
+            else
+            {
+              this._KFLog.debug("Mono install location "+this.defaultMonoExec+ " does not exist!");
+            }
+        }        
+        return monoLocation;
+    },
+    
+    _confirmMonoLocation: function(monoLocation)
+    {
+        var monoExecFound;
+        monoExecFound = false;
+
+        this._KFLog.debug("Looking for the Mono executable in " + monoLocation);
+
+        var file = Components.classes["@mozilla.org/file/local;1"]
+                    .createInstance(Components.interfaces.nsILocalFile);
+        try
+        {
+            file.initWithPath(monoLocation);
+            if (file.isFile())
+            {
+              monoExecFound = true;
+              this._KFLog.info("Mono executable found in correct location.");
+            }
+        } catch (ex)
+        {
+            /* no need to do anything */
+        }
+        return monoExecFound;
+    },
+    
+    // Temporarilly disable KeeFox. Used (for e.g.) when KeePass is shut down.
+    //TODO 0.9: test more thoroughly, especially multiple windows aspect
+    _pauseKeeFox: function()
+    {
+        this._KFLog.debug("Pausing KeeFox.");
+        this._keeFoxStorage.set("KeePassRPCActive", false);
+        this._keeFoxStorage.set("KeePassDatabaseOpen", false);
+        this.KeePassDatabases = null;
+        this.ActiveKeePassDatabaseIndex = 0;
+        
+        var wm = Cc["@mozilla.org/appshell/window-mediator;1"].
+                 getService(Ci.nsIWindowMediator);
+        var enumerator = wm.getEnumerator("navigator:browser");
+        var tabbrowser = null;
+
+        while (enumerator.hasMoreElements())
+        {
+            try
+            {
+                var win = enumerator.getNext();
+                win.keefox_org.toolbar.removeLogins(); // remove matched logins           
+                win.keefox_org.toolbar.setAllLogins(); // remove list of all logins
+                win.keefox_org.toolbar.setupButton_ready(win);
+                win.keefox_org.UI._removeOLDKFNotifications(true);
+                //TODO 0.9: try this. will it know the DB is offline already? win.keefox_org.toolbar.setAllLogins();
+            } catch (exception)
+            {
+                this._KFLog.warn("Could not pause KeeFox in a window. Maybe it is not correctly set-up yet? " + exception);
+            }
+        }
+        this.KeePassRPC.disconnect();
+        this._KFLog.info("KeeFox paused.");
+    },
+    
+    //TODO 0.9: test more, especially multiple windows and multiple databases at the same time
+    // This is now intended to be called on all occasions when the toolbar or UI need updating
+    // If KeePass is unavailable then this will call _pauseKeeFox instead but
+    // it's more efficient to just call the pause function straight away if you know KeePass is disconnected
+    
+    // called on connect, on startup and on many callbacks from KeePass - a bit of shuffling of the first two situations might
+    // leave us in a situation where this can be thought of as only something that happens after a full getallDBs list callback????
+    
+    //OK, this is now considered a request to refresh, not the actual operation itself...
+    _refreshKPDB: function ()
+    {
+        this._KFLog.debug("Request to refresh KeeFox's view of the KeePass database received.");
+    
+        this.getAllDatabases();
+    
+        this._KFLog.debug("Refresh of KeeFox's view of the KeePass database initiated.");    
+    },
+    
+    _refreshKPDBCallback: function ()
+    {
+        this._KFLog.debug("Refreshing KeeFox's view of the KeePass database.");
+        var dbName = this.getDatabaseName();
+         if (dbName === null)
+        {
+            this._KFLog.debug("No database is currently open.");
+            this._keeFoxStorage.set("KeePassDatabaseOpen", false);
+        } else
+        {
+            if (this._KFLog.logSensitiveData)
+                this._KFLog.info("The '" + dbName + "' database is open.");
+            else
+                this._KFLog.info("The database is open.");
+            this._keeFoxStorage.set("KeePassDatabaseOpen", true);
+        }
+        
+        var wm = Cc["@mozilla.org/appshell/window-mediator;1"].
+                 getService(Ci.nsIWindowMediator);
+        var enumerator = wm.getEnumerator("navigator:browser");
+        var tabbrowser = null;
+
+        while (enumerator.hasMoreElements())
+        {
+            try
+            {
+                var win = enumerator.getNext();
+                win.keefox_org.toolbar.removeLogins();
+                win.keefox_org.toolbar.setAllLogins();
+                win.keefox_org.toolbar.setupButton_ready(win);
+                win.keefox_org.UI._removeOLDKFNotifications();
+
+                if (this._keeFoxStorage.get("KeePassDatabaseOpen",false))
+                {
+                    win.keefox_org.ILM._fillDocument(win.content.document,false);
+                }
+            } catch (exception)
+            {
+                this._KFLog.warn("Could not refresh KeeFox in a window. Maybe it is not correctly set-up yet? " + exception);
+            }
+        }
+        
+        //TODO2: this can be done in the getalldatabases callback surely?
+        if (this._keeFoxStorage.get("KeePassDatabaseOpen",false) 
+            && this._keeFoxExtension.prefs.getValue("rememberMRUDB",false))
+        {
+            var MRUFN = this.getDatabaseFileName();
+            if (MRUFN != null && MRUFN != undefined && !(MRUFN instanceof Error))
+                this._keeFoxExtension.prefs.setValue("keePassMRUDB",MRUFN);
+        }
+
+        this._KFLog.info("KeeFox feels very refreshed now.");
+    },  
+    
+    updateKeePassDatabases: function(newDatabases)
+    {
+        var newDatabaseActiveIndex = 0;
+        for (var i=0; i < newDatabases.length; i++)
+        {
+            if (newDatabases[i].active)
+            {
+                newDatabaseActiveIndex = i;
+                break;
+            }
+        }
+        this.KeePassDatabases = newDatabases;
+        this.ActiveKeePassDatabaseIndex = newDatabaseActiveIndex;
+        this._refreshKPDBCallback();  
+    },
+    
+    
+    
+    /*******************************************
+    / Launching and installing
+    /*******************************************/    
+    
+    launchKeePass: function(params)
+    {
+        var fileName = "unknown";
+        
+        if (this.useMono)
+        {
+            // Get location of the mono executable, defaults location of /usr/bin/mono
+            fileName = this._keeFoxExtension.prefs.getValue("monoLocation",
+                                                            this.defaultMonoExec);
+
+            // Get the users home directory
+            var dirService = Components.classes["@mozilla.org/file/directory_service;1"].  
+              getService(Components.interfaces.nsIProperties);   
+            var homeDirFile = dirService.get("Home", Components.interfaces.nsIFile); // returns an nsIFile object  
+            var homeDir = homeDirFile.path;  
+
+            var keepassLoc = this._keeFoxExtension.prefs.getValue("keePassInstalledLocation", "");
+            if (keepassLoc == "")
+            {
+              keepass_exec = homeDir+"/KeePass/KeePass.exe";
+            }
+            else
+            {
+              keepass_exec = keepassLoc+"/KeePass.exe";
+            }
+            
+            if (params != "")
+                params = keepass_exec+' '+ params;
+            else
+                params = keepass_exec;
+            
+        } else if (!this._keeFoxExtension.prefs.has("keePassInstalledLocation"))
+        {
+            this._KFLog.error("Could not load KeePass - no keePassInstalledLocation found!");
+            return;
+        } else
+        {
+            var directory = this._keeFoxExtension.prefs.getValue("keePassInstalledLocation",
+                        "C:\\Program files\\KeePass Password Safe 2\\");
+            if (directory.substr(-1) === "\\")
+                fileName = directory + "KeePass.exe";
+            else
+                fileName = directory + "\\KeePass.exe";
+        }
+        
+        if (this._keeFoxExtension.prefs.has("KeePassRPC.port"))
+        {
+            if (params != "")
+                params = params + " ";
+            params = "-KeePassRPCPort:" +
+                this._keeFoxExtension.prefs.getValue("KeePassRPC.port",12536);
+        }
+        var args = [];
+        var mruparam = this._keeFoxExtension.prefs.getValue("keePassDBToOpen","");
+        if (mruparam == "")
+            mruparam = this._keeFoxExtension.prefs.getValue("keePassMRUDB","");
+
+        if (params != "" && mruparam != "")
+            args = [params, '' + mruparam + ''];
+        else if (params != "")
+            args = [params];
+        else if (mruparam != "")
+            args = ['' + mruparam + ''];
+
+        var file = Components.classes["@mozilla.org/file/local;1"]
+                   .createInstance(Components.interfaces.nsILocalFile);
+        file.initWithPath(fileName);
+
+        this._KFLog.info("About to execute: " + file.path + " " + args.join(' '));
+        
+        var process = Components.classes["@mozilla.org/process/util;1"]
+                      .createInstance(Components.interfaces.nsIProcess);
+        process.init(file);
+        process.run(false, args, args.length);
+    },   
+    
+    runAnInstaller: function (fileName, params, callback)
+    {
+        var args = [fileName, params];                
+        var file = Components.classes["@mozilla.org/file/local;1"]
+                   .createInstance(Components.interfaces.nsILocalFile);
+        file.initWithPath(this._myDepsDir() + "\\KeeFoxElevate.exe");
+
+        var process = Components.classes["@mozilla.org/process/util;1"]
+                      .createInstance(Components.interfaces.nsIProcess2 || Components.interfaces.nsIProcess);
+                      
+        this._KFLog.info("about to execute: " + file.path + " " + args.join(' '));
+        process.init(file);
+        
+        var wm = Components.classes["@mozilla.org/appshell/window-mediator;1"]
+                .getService(Components.interfaces.nsIWindowMediator);
+        var win = wm.getMostRecentWindow("navigator:browser");
+        
+        // Run the application (including support for Unicode characters in the path for FF4+ users)
+        if (callback == undefined || callback == null)
+        {
+            if (win.keefox_org.versionChecker.compare(win.keefox_org.appInfo.version, "3.7") < 0)
+                process.run(true,args,2);
+            else
+                process.runw(true,args,2);
+        } else
+        {
+            if (win.keefox_org.versionChecker.compare(win.keefox_org.appInfo.version, "3.7") < 0)
+                process.runAsync(args, 2, callback);
+            else
+                process.runwAsync(args, 2, callback);
+        }
+    },
+
+    _launchInstaller: function(currentKFToolbar,currentWindow, upgrade)
+    {
+        if (this._installerTabLoaded)
+            return; // only want to do this once per session to avoid irritation!
+        
+        this._installerTabLoaded = true;
+        
+        if (upgrade)
+        {
+            this._KFLog.info("KeeFox not installed correctly. Going to try to launch the upgrade page.");
+            installTab = this._openAndReuseOneTabPerURL(this.baseInstallURL+"?upgrade=1");
+        } else
+        {
+            this._KFLog.info("KeeFox not installed correctly. Going to try to launch the install page.");
+            installTab = this._openAndReuseOneTabPerURL(this.baseInstallURL);
+        }
+        
+        //NB: FF < 3.0.5 may fail to open the tab due to bug where "session loaded" event fires too soon.
+        
+        // remember the installation state (until it might have changed...)
+        this._keeFoxStorage.set("KeePassRPCInstalled", false);
+    },
+    
+    // if the MRU database is known, open that but otherwise send empty string which will cause user
+    // to be prompted to choose a DB to open
+    loginToKeePass: function()
+    {
+        var databaseFileName = this._keeFoxExtension.prefs.getValue("keePassDBToOpen","");
+        if (databaseFileName == "")
+            databaseFileName = this._keeFoxExtension.prefs.getValue("keePassMRUDB","");
+
+        this.changeDatabase(databaseFileName, true);
+    },    
+    
+    KeeFox_MainButtonClick_install: function(event, temp) {
+        this._KFLog.debug("install button clicked. Loading (and focusing) install page.");
+        installTab = this._openAndReuseOneTabPerURL(this.baseInstallURL);
+        // remember the installation state (until it might have changed...)
+        this._keeFoxStorage.set("KeePassRPCInstalled", false);
+    },
+    
+    _authenticate: function()
+    {
+        try
+        {
+            this.KeePassRPC.onNotify("transport-status-connected");              
+            return;
+        } catch (e)
+        {
+            this._KFLog.error("Unexpected exception while connecting to KeePassRPC. Please inform the KeeFox team that they should be handling this exception: " + e);
+            throw e;
+        }
+    },
+    
+    /*******************************************
+    / These functions are essentially wrappers for the actions that
+    / KeeFox needs to take against KeePass via the KeePassRPC plugin connection.
+    /*******************************************/
+    
+    getDatabaseName: function(index)
+    {
+        if (index == undefined)
+            index = this.ActiveKeePassDatabaseIndex;
+        if (this.KeePassDatabases != null && this.KeePassDatabases.length > 0 
+            && this.KeePassDatabases[index] != null 
+            && this.KeePassDatabases[index].root != null)
+            return this.KeePassDatabases[index].name;
+        else
+            return null;
+    },
+    
+    getDatabaseFileName: function(index)
+    {
+        if (index == undefined)
+            index = this.ActiveKeePassDatabaseIndex;
+        if (this.KeePassDatabases != null && this.KeePassDatabases.length > 0 
+            && this.KeePassDatabases[index] != null 
+            && this.KeePassDatabases[index].root != null)
+            return this.KeePassDatabases[index].fileName;
+        else
+            return null;
+    },
+    
+    getAllDatabaseFileNames: function()
+    {
+        try
+        {
+            return this.KeePassRPC.getMRUdatabases({});
+          
+        } catch (e)
+        {
+            this._KFLog.error("Unexpected exception while connecting to KeePassRPC. Please inform the KeeFox team that they should be handling this exception: " + e);
+            throw e;
+        }
+        return "";
+    },
+    
+    changeDatabase: function(fileName, closeCurrent)
+    {
+        try
+        {
+            this.KeePassRPC.changeDB(fileName, closeCurrent);
+        } catch (e)
+        {
+            this._KFLog.error("Unexpected exception while connecting to KeePassRPC. Please inform the KeeFox team that they should be handling this exception: " + e);
+            throw e;
+        }
+    },
+    
+    changeLocation: function(locationId)
+    {
+        try
+        {
+            this.KeePassRPC.changeLocation(locationId);
+        } catch (e)
+        {
+            this._KFLog.error("Unexpected exception while connecting to KeePassRPC. Please inform the KeeFox team that they should be handling this exception: " + e);
+            throw e;
+        }
+    },
+    
+    addLogin: function(login, parentUUID)
+    {
+        try
+        {
+            return this.KeePassRPC.addLogin(login, parentUUID);
+        } catch (e)
+        {
+            this._KFLog.error("Unexpected exception while connecting to KeePassRPC. Please inform the KeeFox team that they should be handling this exception: " + e);
+            throw e;
+        }
+    },
+    
+    addGroup: function(title, parentUUID)
+    {
+        try
+        {
+            return this.KeePassRPC.addGroup(title, parentUUID);
+        } catch (e)
+        {
+            this._KFLog.error("Unexpected exception while connecting to KeePassRPC. Please inform the KeeFox team that they should be handling this exception: " + e);
+            throw e;
+        }
+    },
+    
+    removeLogin: function (uniqueID)
+    {
+        try
+        {
+            return this.KeePassRPC.deleteLogin(uniqueID);
+        } catch (e)
+        {
+            this._KFLog.error("Unexpected exception while connecting to KeePassRPC. Please inform the KeeFox team that they should be handling this exception: " + e);
+            throw e;
+        }
+    },
+    
+    removeGroup: function (uniqueID)
+    {
+        try
+        {
+            return this.KeePassRPC.deleteGroup(uniqueID);
+        } catch (e)
+        {
+            this._KFLog.error("Unexpected exception while connecting to KeePassRPC. Please inform the KeeFox team that they should be handling this exception: " + e);
+            throw e;
+        }
+    },
+    
+    getParentGroup: function(uniqueID)
+    {
+        try
+        {
+            return this.KeePassRPC.getParentGroup(uniqueID);
+        } catch (e)
+        {
+            this._KFLog.error("Unexpected exception while connecting to KeePassRPC. Please inform the KeeFox team that they should be handling this exception: " + e);
+            throw e;
+        }
+    },
+    
+    modifyLogin: function (oldLogin, newLogin)
+    {
+        try
+        {
+            return this.KeePassRPC.modifyLogin(oldLogin, newLogin);
+        } catch (e)
+        {
+            this._KFLog.error("Unexpected exception while connecting to KeePassRPC. Please inform the KeeFox team that they should be handling this exception: " + e);
+            throw e;
+        }
+    },
+    
+    getAllDatabases: function ()
+    {
+        try
+        {
+            return this.KeePassRPC.getAllDatabases();
+        } catch (e)
+        {
+            this._KFLog.error("Unexpected exception while connecting to KeePassRPC. Please inform the KeeFox team that they should be handling this exception: " + e);
+            throw e;
+        }
+    },
+    
+    findLogins: function(fullURL, formSubmitURL, httpRealm, uniqueID, callback, callbackData)
+    {
+        try
+        {
+            return this.KeePassRPC.findLogins(fullURL, formSubmitURL, httpRealm, uniqueID, callback, callbackData);
+        } catch (e)
+        {
+            this._KFLog.error("Unexpected exception while connecting to KeePassRPC. Please inform the KeeFox team that they should be handling this exception: " + e);
+            throw e;
+        }
+    },
+    
+    launchLoginEditor: function(uuid)
+    {
+        try
+        {
+            this.KeePassRPC.launchLoginEditor(uuid);
+            //var thread = Components.classes["@mozilla.org/thread-manager;1"]
+            //                        .getService(Components.interfaces.nsIThreadManager)
+            //                        .newThread(0);
+            // thread.dispatch(new launchLoginEditorThread(uuid), thread.DISPATCH_NORMAL);
+        } catch (e)
+        {
+            this._KFLog.error("Unexpected exception while connecting to KeePassRPC. Please inform the KeeFox team that they should be handling this exception: " + e);
+            throw e;
+        }
+    },
+
+    launchGroupEditor: function(uuid)
+    {
+        try
+        {
+        this.KeePassRPC.launchGroupEditor(uuid);
+             //var thread = Components.classes["@mozilla.org/thread-manager;1"]
+            //                        .getService(Components.interfaces.nsIThreadManager)
+             //                       .newThread(0);
+             //thread.dispatch(new launchGroupEditorThread(uuid), thread.DISPATCH_NORMAL);
+        } catch (e)
+        {
+            this._KFLog.error("Unexpected exception while connecting to KeePassRPC. Please inform the KeeFox team that they should be handling this exception: " + e);
+            throw e;
+        }
+    },
+    
+    generatePassword: function()
+    {
+        try
+        {
+            return this.KeePassRPC.generatePassword();
+        } catch (e)
+        {
+            this._KFLog.error("Unexpected exception while connecting to KeePassRPC. Please inform the KeeFox team that they should be handling this exception: " + e);
+            throw e;
+        }
+    },
+    
+    
+    /*******************************************
+    / General utility functions
+    /*******************************************/
+    
+    IsUserAdministrator: function()
+    {
+        var file = Components.classes["@mozilla.org/file/local;1"]
+                   .createInstance(Components.interfaces.nsILocalFile);
+        file.initWithPath(this._myDepsDir() + "\\CheckForAdminRights.exe");
+
+        var process = Components.classes["@mozilla.org/process/util;1"]
+                      .createInstance(Components.interfaces.nsIProcess);
+        this._KFLog.debug("file path: " + file.path);
+        try {
+            process.init(file);
+            process.run(true, [], 0); //TODO2: make async?
+        } catch (ex)
+        {
+            // assume failure means they are not admin
+            return false;
+        }
+        return process.exitValue;
+    },
+
+    // Helper for making nsURI from string
+    _convert_url: function(url)
+    {
+        var ios = Components.classes["@mozilla.org/network/io-service;1"]
+            .getService(Components.interfaces.nsIIOService);
+        return ios.newURI(url, null, null);
+    },
+
+    _openAndReuseOneTabPerURL: function(url)
+    {
+        if (this._KFLog.logSensitiveData)
+            this._KFLog.debug("trying to find an already open tab with this url:" + url);
+        else
+            this._KFLog.debug("trying to find an already open tab with the requested url");
+        var found = false;
+        
+        var wm = Components.classes["@mozilla.org/appshell/window-mediator;1"]
+                   .getService(Components.interfaces.nsIWindowMediator);
+        try
+        {
+        
+            var browserEnumerator = wm.getEnumerator("navigator:browser");
+
+            // Check each browser instance for our URL
+            while (!found && browserEnumerator.hasMoreElements())
+            {
+                var browserWin = browserEnumerator.getNext();
+                var tabbrowser = browserWin.gBrowser;
+
+                // Check each tab of this browser instance
+                var numTabs = tabbrowser.browsers.length;
+                for (var index = 0; index < numTabs; index++)
+                {
+                    var currentBrowser = tabbrowser.getBrowserAtIndex(index);
+                    if (url == currentBrowser.currentURI.spec)
+                    {
+                        // The URL is already opened. Select this tab.
+                        tabbrowser.selectedTab = tabbrowser.tabContainer.childNodes[index];
+
+                        // Focus *this* browser-window
+                        browserWin.focus();
+
+                        found = true;
+                        break;
+                    }
+                }
+            }
+
+            if (!found)
+            {
+                this._KFLog.debug("tab with this URL not already open so opening one and focussing it now");
+                var newWindow = wm.getMostRecentWindow("navigator:browser");
+                var b = newWindow.getBrowser();
+                var newTab = b.loadOneTab( url, null, null, null, false, null );
+                return newTab;
+            }
+        } catch (ex)
+        {
+            // if this fails, it's probably because we are setting up the JS module before FUEL is ready (can't find a way to test it so will just have to try and catch)
+            this._KFLog.debug("browser window not ready yet: " + ex);
+            this.urlToOpenOnStartup = url;            
+            var currentWindow = wm.getMostRecentWindow("navigator:browser");
+            if (currentWindow == null)
+            {
+                this._KFLog.error("No windows open yet");
+                return;
+            }
+            return;
+        }
+    },
+    
+    _myDepsDir: function()
+    {
+        var file = Components.classes["@mozilla.org/file/local;1"]
+        .createInstance(Components.interfaces.nsILocalFile);
+        file.initWithPath(this._myInstalledDir());
+        file.append("deps");
+        return file.path;
+    },
+
+    _myInstalledDir: function()
+    {
+        this._KFLog.debug("establishing the directory that KeeFox is installed in");
+
+        // Mozilla rightly says that this approach is rather short-sighted - 
+        // unfortuantely from FF4 onwards, they only provide an async
+        // function as an alternative which won't work for KeeFox
+        var directoryService = Components.classes["@mozilla.org/file/directory_service;1"].getService(Components.interfaces.nsIProperties);
+        var dir = directoryService.get("ProfD", Components.interfaces.nsIFile);
+        dir.append("extensions");
+        dir.append("keefox@chris.tomlinson");
+
+        if (this._KFLog.logSensitiveData)
+            this._KFLog.debug("installed in this directory: " + dir.path);
+        else
+            this._KFLog.debug("Found installation directory");
+        return dir.path;
+    },
+
+    _myProfileDir: function()
+    {
+        var directoryService = Components.classes["@mozilla.org/file/directory_service;1"].  
+                    getService(Components.interfaces.nsIProperties);
+        var dir = directoryService.get("ProfD", Components.interfaces.nsIFile);
+    
+        var folder = Components.classes["@mozilla.org/file/local;1"]
+            .createInstance(Components.interfaces.nsILocalFile);
+        folder.initWithPath(dir.path);
+        folder.append("keefox");
+
+        if (!folder.exists())
+            folder.create(folder.DIRECTORY_TYPE, 0775);
+
+        return folder;
+    },
+
     _observer :
     {
         _kf : null,
@@ -1354,339 +1370,310 @@
         observe : function (subject, topic, data)
         {
             KFLog.debug("Observed an event: " + subject + "," + topic + "," + data);
-=======
-    _myProfileDir: function()
-    {
-        var directoryService = Components.classes["@mozilla.org/file/directory_service;1"].  
-                    getService(Components.interfaces.nsIProperties);
-        var dir = directoryService.get("ProfD", Components.interfaces.nsIFile);
-    
-        var folder = Components.classes["@mozilla.org/file/local;1"]
-            .createInstance(Components.interfaces.nsILocalFile);
-        folder.initWithPath(dir.path);
-        folder.append("keefox");
-
-        if (!folder.exists())
-            folder.create(folder.DIRECTORY_TYPE, 0775);
-
-        return folder;
-    },
-
-    _observer :
-    {
-        _kf : null,
-
-        QueryInterface : XPCOMUtils.generateQI([Ci.nsIObserver, 
-                                                Ci.nsISupportsWeakReference]),
-        // nsObserver
-        observe : function (subject, topic, data)
-        {
-            KFLog.debug("Observed an event: " + subject + "," + topic + "," + data);
->>>>>>> 32da8f62
-            switch(topic)
-            {
-                case "quit-application":
-                    KFLog.info("Application is shutting down...");
-                    _kf.shutdown();
-                    KFLog.info("KeeFox has nearly shut down.");
-                    var observerService = Cc["@mozilla.org/observer-service;1"].
-                                  getService(Ci.nsIObserverService);
-                    observerService.removeObserver(this, "quit-application");
-                    
-                    this._prefBranchRoot.QueryInterface(Ci.nsIPrefBranch2);
-                    this._prefBranchRoot.removeObserver("signon.rememberSignons", this);
-                    
-                    KFLog.info("KeeFox has shut down. Sad times; come back soon!");
-                    break;
-                case "nsPref:changed":
-                    var wm = Components.classes["@mozilla.org/appshell/window-mediator;1"]
-                                       .getService(Components.interfaces.nsIWindowMediator);
-                    var window = wm.getMostRecentWindow("navigator:browser");
-
-                    // get a reference to the prompt service component.
-                    var promptService = Components.classes["@mozilla.org/embedcomp/prompt-service;1"]
-                                    .getService(Components.interfaces.nsIPromptService);
-                    subject.QueryInterface(Components.interfaces.nsIPrefBranch);
-                    
-                    this.preferenceChangeResponder(subject, data, window, promptService);
-                    break;
-            }          
-        },
-        
-        preferenceChangeResponder : function (prefBranch, prefName, window, promptService)
-        {
-            switch (prefName)
-            {
-                case "signon.rememberSignons":
-                //TODO: Only respond if it's the root pref branch
-                    var newValue = prefBranch.getBoolPref(prefName);
-                    var flags = promptService.BUTTON_POS_0 * promptService.BUTTON_TITLE_YES +
-                        promptService.BUTTON_POS_1 * promptService.BUTTON_TITLE_NO;
-
-                    if (newValue && promptService.confirmEx(window, "Password management",
-                        "The KeeFox add-on may not work correctly if you allow"
-                        + " Firefox to manage your passwords. Should KeeFox disable"
-                        + " the built-in Firefox password manager?",
-                               flags, "", "", "", null, {}) == 0)
-                    {
-                      this._prefBranchRoot.setBoolPref("signon.rememberSignons", false);
-                    }
-                    break;
-                case "logLevel":
-                case "logMethodAlert":
-                case "logMethodFile":
-                case "logMethodConsole":
-                case "logMethodStdOut":
-                case "logSensitiveData":
-                    KFLog.configureFromPreferences();
-                    break;
-                case "dynamicFormScanning":
-                    //cancel any current refresh timer (should we be doing this at other times too such as changing tab?
-                    if (keeFoxInst._keeFoxExtension.prefs.getValue("dynamicFormScanning",false))
-                        window.keefox_org.ILM._refillTimer.init(window.keefox_org.ILM._domEventListener, 2500, Components.interfaces.nsITimer.TYPE_REPEATING_SLACK);
-                    else
-                        window.keefox_org.ILM._refillTimer.cancel(); //TODO: is this OK to cancel even if it's not ben inited yet?
-                    break;
-                case "currentLocation":
-                    //tell KeePass this has changed
-                    keeFoxInst.changeLocation(keeFoxInst._keeFoxExtension.prefs.getValue("currentLocation",false));
-                    break;
-            }
-        },
-        
-        notify : function (subject, topic, data) { }
-    },
-
-    // Could use multiple callback functions but just one keeps KeePassRPC simpler
-    // this is only called once no matter how many windows are open. so functions
-    // within need to handle all open windows for now, that just means every
-    // window although in future maybe there could be a need to store a list of
-    // relevant windows and call those instead
-    KPRPCListener: function(sig)
-    {
-        var sigTime = Date();
-        
-        keeFoxInst._KFLog.debug("Signal received by KPRPCListener (" + sig + ") @" + sigTime);
-        
-        var executeNow = false;
-        var pause = false;
-        var refresh = false;
-        
-        switch (sig) {
-            case "0": keeFoxInst._KFLog.info("KeePassRPC is requesting authentication."); keeFoxInst._authenticate(); break;
-            case "3": keeFoxInst._KFLog.info("KeePass' currently active DB is about to be opened."); break;
-            case "4": keeFoxInst._KFLog.info("KeePass' currently active DB has just been opened.");
-                refresh = true;
-                break;
-            case "5": keeFoxInst._KFLog.info("KeePass' currently active DB is about to be closed."); break;
-            case "6": keeFoxInst._KFLog.info("KeePass' currently active DB has just been closed."); 
-                refresh = true;
-                break;
-            case "7": keeFoxInst._KFLog.info("KeePass' currently active DB is about to be saved."); break;
-            case "8": keeFoxInst._KFLog.info("KeePass' currently active DB has just been saved."); 
-                refresh = true;
-                break;
-            case "9": keeFoxInst._KFLog.info("KeePass' currently active DB is about to be deleted."); break;
-            case "10": keeFoxInst._KFLog.info("KeePass' currently active DB has just been deleted."); break;
-            case "11": keeFoxInst._KFLog.info("KeePass' active DB has been changed/selected."); 
-                refresh = true;
-                break;
-            case "12": keeFoxInst._KFLog.info("KeePass is shutting down."); 
-                pause = true;
-                break;
-            default: keeFoxInst._KFLog.error("Invalid signal received by KPRPCListener (" + sig + ")"); break;
-        }
-        
-        if (!pause && !refresh)
-            return;
-            
-        var now = (new Date()).getTime();
-        
-        // avoid refreshing more frequently than every half second
-//        if (refresh && keeFoxInst.lastKeePassRPCRefresh > now-5000)
-//        {    
-//            keeFoxInst._KFLog.info("Signal ignored. @" + sigTime);
-//            return;
-//        }
-        
-        // If there is nothing in the queue at the moment we can process this callback straight away
-        if (!keeFoxInst.processingCallback && keeFoxInst.pendingCallback == "")
-        {
-            keeFoxInst._KFLog.debug("Signal executing now. @" + sigTime); 
-            keeFoxInst.processingCallback = true;
-            executeNow = true;
-        }
-        // Otherwise we need to add the action for this callback to a queue and leave it up to the regular callback processor to execute the action
-        
-        // if we want to pause KeeFox then we do it immediately or make sure it's the next (and only) pending task after the current task has finished
-        if (pause)
-        {
-            
-            if (executeNow) keeFoxInst._pauseKeeFox(); else keeFoxInst.pendingCallback = "_pauseKeeFox";
-        }
-        
-        if (refresh)
-        {
-            
-            if (executeNow) {keeFoxInst.lastKeePassRPCRefresh = now; keeFoxInst._refreshKPDB();} else keeFoxInst.pendingCallback = "_refreshKPDB";
-        }
-        
-        keeFoxInst._KFLog.info("Signal handled or queued. @" + sigTime); 
-        if (executeNow)
-        {
-            
-            //trigger any pending callback handler immediately rather than waiting for the timed handler to pick it up
-            if (keeFoxInst.pendingCallback=="_pauseKeeFox")
-                keeFoxInst._pauseKeeFox();
-            else if (keeFoxInst.pendingCallback=="_refreshKPDB")
-                keeFoxInst._refreshKPDB();
-            else
-                keeFoxInst._KFLog.info("A pending signal was found and handled.");
-            keeFoxInst.pendingCallback = "";
-            keeFoxInst.processingCallback = false;
-            keeFoxInst._KFLog.info("Signal handled. @" + sigTime); 
-        }
-    },
-    
-    RegularKPRPCListenerQueueHandler: function()
-    {
-        // If there is nothing in the queue at the moment or we are already processing a callback, we give up for now
-        if (keeFoxInst.processingCallback || keeFoxInst.pendingCallback == "")
-            return;
-            
-        keeFoxInst._KFLog.debug("RegularKPRPCListenerQueueHandler will execute the pending item now");
-        keeFoxInst.processingCallback = true;
-        if (keeFoxInst.pendingCallback=="_pauseKeeFox")
-            keeFoxInst._pauseKeeFox();
-        else if (keeFoxInst.pendingCallback=="_refreshKPDB")
-            keeFoxInst._refreshKPDB();
-        keeFoxInst.pendingCallback = "";
-        keeFoxInst.processingCallback = false;
-        keeFoxInst._KFLog.debug("RegularKPRPCListenerQueueHandler has finished executing the item");
-    },
-
-    _onTabOpened: function(event)
-    {
-    //event.target.ownerDocument.defaultView.keefox_org.Logger.debug("_onTabOpened.");
-
-    },
-
-//TODO2: this seems the wrong place for this function - needs to be in a window-specific section such as KFUI or KFILM?
-    _onTabSelected: function(event)
-    {
-        var kfo = event.target.ownerDocument.defaultView.keefox_org;
-        
-        if (kfo.Logger.logSensitiveData)
-            kfo.Logger.debug("_onTabSelected:" + kfo.ILM._loadingKeeFoxLogin);
-        else
-            kfo.Logger.debug("_onTabSelected.");
-        
-        if (kfo.ILM._loadingKeeFoxLogin != undefined
-        && kfo.ILM._loadingKeeFoxLogin != null)
-        {
-            kfo.ILM._loadingKeeFoxLogin = null;
-        } else
-        {
-            if (kfo.ILM._kf._keeFoxStorage.get("KeePassDatabaseOpen", false))
-            {
-                kfo.toolbar.setLogins(null, null);
-                kfo.ILM._fillAllFrames(event.target.linkedBrowser.contentWindow,false);
-            }
-        }
-    },
-    
-    loadFavicon: function(url)
-    {
-        try
-        {
-            var faviconService = 
-                Components.classes["@mozilla.org/browser/favicon-service;1"]
-                    .getService(Components.interfaces.nsIFaviconService);
-
-            var ioservice = Components.classes["@mozilla.org/network/io-service;1"]
-                .getService(Components.interfaces.nsIIOService);
-                
-            var pageURI = ioservice.newURI(url, null, null);
-        
-            var favIconURI = faviconService.getFaviconForPage(pageURI);
-            if (!faviconService.isFailedFavicon(favIconURI))
-            {
-                var datalen = {};
-                var mimeType = {};
-                var data = faviconService.getFaviconData(favIconURI, mimeType, datalen);
-                var faviconBytes = String.fromCharCode.apply(null, data);
-                return btoa(faviconBytes);
-            }
-            if (this._KFLog.logSensitiveData)
-                throw "We couldn't find a favicon for this URL: " + url;
-            else
-                throw "We couldn't find a favicon";
-        } catch (ex) 
-        {
-            // something failed so we can't get the favicon. We don't really mind too much...
-            if (this._KFLog.logSensitiveData)
-            {
-                this._KFLog.info("favicon load failed for " + url + " : " + ex);
-                throw "We couldn't find a favicon for this URL: " + url + " BECAUSE: " + ex;
-            } else
-            {
-                this._KFLog.info("favicon load failed: " + ex);
-                throw "We couldn't find a favicon BECAUSE: " + ex;
-            }
-        }
-    }
-};
-
-var keeFoxInst = new KeeFox;
-
-// abort if we find a conflict
-if (!keeFoxInst._checkForConflictingExtensions())
-    keeFoxInst = null;
-
-var launchGroupEditorThread = function(uuid) {
-  this.uniqueID = uuid;
-};
-
-launchGroupEditorThread.prototype = {
-  run: function() {
-    try {
-      keeFoxInst.KeePassRPC.launchGroupEditor(this.uniqueID);
-   
-    } catch(err) {
-      dump(err);
-    }
-  },
-  
-  QueryInterface: function(iid) {
-    if (iid.equals(Components.interfaces.nsIRunnable) ||
-        iid.equals(Components.interfaces.nsISupports)) {
-            return this;
-    }
-    throw Components.results.NS_ERROR_NO_INTERFACE;
-  }
-};
-
-
-var launchLoginEditorThread = function(uuid) {
-  this.uniqueID = uuid;
-};
-
-launchLoginEditorThread.prototype = {
-  run: function() {
-    try {
-      keeFoxInst.KeePassRPC.launchLoginEditor(this.uniqueID);
-  
-    } catch(err) {
-      dump(err);
-    }
-  },
-  
-  QueryInterface: function(iid) {
-    if (iid.equals(Components.interfaces.nsIRunnable) ||
-        iid.equals(Components.interfaces.nsISupports)) {
-            return this;
-    }
-    throw Components.results.NS_ERROR_NO_INTERFACE;
-  }
-};
-
+            switch(topic)
+            {
+                case "quit-application":
+                    KFLog.info("Application is shutting down...");
+                    _kf.shutdown();
+                    KFLog.info("KeeFox has nearly shut down.");
+                    var observerService = Cc["@mozilla.org/observer-service;1"].
+                                  getService(Ci.nsIObserverService);
+                    observerService.removeObserver(this, "quit-application");
+                    
+                    this._prefBranchRoot.QueryInterface(Ci.nsIPrefBranch2);
+                    this._prefBranchRoot.removeObserver("signon.rememberSignons", this);
+                    
+                    KFLog.info("KeeFox has shut down. Sad times; come back soon!");
+                    break;
+                case "nsPref:changed":
+                    var wm = Components.classes["@mozilla.org/appshell/window-mediator;1"]
+                                       .getService(Components.interfaces.nsIWindowMediator);
+                    var window = wm.getMostRecentWindow("navigator:browser");
+
+                    // get a reference to the prompt service component.
+                    var promptService = Components.classes["@mozilla.org/embedcomp/prompt-service;1"]
+                                    .getService(Components.interfaces.nsIPromptService);
+                    subject.QueryInterface(Components.interfaces.nsIPrefBranch);
+                    
+                    this.preferenceChangeResponder(subject, data, window, promptService);
+                    break;
+            }          
+        },
+        
+        preferenceChangeResponder : function (prefBranch, prefName, window, promptService)
+        {
+            switch (prefName)
+            {
+                case "signon.rememberSignons":
+                //TODO: Only respond if it's the root pref branch
+                    var newValue = prefBranch.getBoolPref(prefName);
+                    var flags = promptService.BUTTON_POS_0 * promptService.BUTTON_TITLE_YES +
+                        promptService.BUTTON_POS_1 * promptService.BUTTON_TITLE_NO;
+
+                    if (newValue && promptService.confirmEx(window, "Password management",
+                        "The KeeFox add-on may not work correctly if you allow"
+                        + " Firefox to manage your passwords. Should KeeFox disable"
+                        + " the built-in Firefox password manager?",
+                               flags, "", "", "", null, {}) == 0)
+                    {
+                      this._prefBranchRoot.setBoolPref("signon.rememberSignons", false);
+                    }
+                    break;
+                case "logLevel":
+                case "logMethodAlert":
+                case "logMethodFile":
+                case "logMethodConsole":
+                case "logMethodStdOut":
+                case "logSensitiveData":
+                    KFLog.configureFromPreferences();
+                    break;
+                case "dynamicFormScanning":
+                    //cancel any current refresh timer (should we be doing this at other times too such as changing tab?
+                    if (keeFoxInst._keeFoxExtension.prefs.getValue("dynamicFormScanning",false))
+                        window.keefox_org.ILM._refillTimer.init(window.keefox_org.ILM._domEventListener, 2500, Components.interfaces.nsITimer.TYPE_REPEATING_SLACK);
+                    else
+                        window.keefox_org.ILM._refillTimer.cancel(); //TODO: is this OK to cancel even if it's not ben inited yet?
+                    break;
+                case "currentLocation":
+                    //tell KeePass this has changed
+                    keeFoxInst.changeLocation(keeFoxInst._keeFoxExtension.prefs.getValue("currentLocation",false));
+                    break;
+            }
+        },
+        
+        notify : function (subject, topic, data) { }
+    },
+
+    // Could use multiple callback functions but just one keeps KeePassRPC simpler
+    // this is only called once no matter how many windows are open. so functions
+    // within need to handle all open windows for now, that just means every
+    // window although in future maybe there could be a need to store a list of
+    // relevant windows and call those instead
+    KPRPCListener: function(sig)
+    {
+        var sigTime = Date();
+        
+        keeFoxInst._KFLog.debug("Signal received by KPRPCListener (" + sig + ") @" + sigTime);
+        
+        var executeNow = false;
+        var pause = false;
+        var refresh = false;
+        
+        switch (sig) {
+            case "0": keeFoxInst._KFLog.info("KeePassRPC is requesting authentication."); keeFoxInst._authenticate(); break;
+            case "3": keeFoxInst._KFLog.info("KeePass' currently active DB is about to be opened."); break;
+            case "4": keeFoxInst._KFLog.info("KeePass' currently active DB has just been opened.");
+                refresh = true;
+                break;
+            case "5": keeFoxInst._KFLog.info("KeePass' currently active DB is about to be closed."); break;
+            case "6": keeFoxInst._KFLog.info("KeePass' currently active DB has just been closed."); 
+                refresh = true;
+                break;
+            case "7": keeFoxInst._KFLog.info("KeePass' currently active DB is about to be saved."); break;
+            case "8": keeFoxInst._KFLog.info("KeePass' currently active DB has just been saved."); 
+                refresh = true;
+                break;
+            case "9": keeFoxInst._KFLog.info("KeePass' currently active DB is about to be deleted."); break;
+            case "10": keeFoxInst._KFLog.info("KeePass' currently active DB has just been deleted."); break;
+            case "11": keeFoxInst._KFLog.info("KeePass' active DB has been changed/selected."); 
+                refresh = true;
+                break;
+            case "12": keeFoxInst._KFLog.info("KeePass is shutting down."); 
+                pause = true;
+                break;
+            default: keeFoxInst._KFLog.error("Invalid signal received by KPRPCListener (" + sig + ")"); break;
+        }
+        
+        if (!pause && !refresh)
+            return;
+            
+        var now = (new Date()).getTime();
+        
+        // avoid refreshing more frequently than every half second
+//        if (refresh && keeFoxInst.lastKeePassRPCRefresh > now-5000)
+//        {    
+//            keeFoxInst._KFLog.info("Signal ignored. @" + sigTime);
+//            return;
+//        }
+        
+        // If there is nothing in the queue at the moment we can process this callback straight away
+        if (!keeFoxInst.processingCallback && keeFoxInst.pendingCallback == "")
+        {
+            keeFoxInst._KFLog.debug("Signal executing now. @" + sigTime); 
+            keeFoxInst.processingCallback = true;
+            executeNow = true;
+        }
+        // Otherwise we need to add the action for this callback to a queue and leave it up to the regular callback processor to execute the action
+        
+        // if we want to pause KeeFox then we do it immediately or make sure it's the next (and only) pending task after the current task has finished
+        if (pause)
+        {
+            
+            if (executeNow) keeFoxInst._pauseKeeFox(); else keeFoxInst.pendingCallback = "_pauseKeeFox";
+        }
+        
+        if (refresh)
+        {
+            
+            if (executeNow) {keeFoxInst.lastKeePassRPCRefresh = now; keeFoxInst._refreshKPDB();} else keeFoxInst.pendingCallback = "_refreshKPDB";
+        }
+        
+        keeFoxInst._KFLog.info("Signal handled or queued. @" + sigTime); 
+        if (executeNow)
+        {
+            
+            //trigger any pending callback handler immediately rather than waiting for the timed handler to pick it up
+            if (keeFoxInst.pendingCallback=="_pauseKeeFox")
+                keeFoxInst._pauseKeeFox();
+            else if (keeFoxInst.pendingCallback=="_refreshKPDB")
+                keeFoxInst._refreshKPDB();
+            else
+                keeFoxInst._KFLog.info("A pending signal was found and handled.");
+            keeFoxInst.pendingCallback = "";
+            keeFoxInst.processingCallback = false;
+            keeFoxInst._KFLog.info("Signal handled. @" + sigTime); 
+        }
+    },
+    
+    RegularKPRPCListenerQueueHandler: function()
+    {
+        // If there is nothing in the queue at the moment or we are already processing a callback, we give up for now
+        if (keeFoxInst.processingCallback || keeFoxInst.pendingCallback == "")
+            return;
+            
+        keeFoxInst._KFLog.debug("RegularKPRPCListenerQueueHandler will execute the pending item now");
+        keeFoxInst.processingCallback = true;
+        if (keeFoxInst.pendingCallback=="_pauseKeeFox")
+            keeFoxInst._pauseKeeFox();
+        else if (keeFoxInst.pendingCallback=="_refreshKPDB")
+            keeFoxInst._refreshKPDB();
+        keeFoxInst.pendingCallback = "";
+        keeFoxInst.processingCallback = false;
+        keeFoxInst._KFLog.debug("RegularKPRPCListenerQueueHandler has finished executing the item");
+    },
+
+    _onTabOpened: function(event)
+    {
+    //event.target.ownerDocument.defaultView.keefox_org.Logger.debug("_onTabOpened.");
+
+    },
+
+//TODO2: this seems the wrong place for this function - needs to be in a window-specific section such as KFUI or KFILM?
+    _onTabSelected: function(event)
+    {
+        var kfo = event.target.ownerDocument.defaultView.keefox_org;
+        
+        if (kfo.Logger.logSensitiveData)
+            kfo.Logger.debug("_onTabSelected:" + kfo.ILM._loadingKeeFoxLogin);
+        else
+            kfo.Logger.debug("_onTabSelected.");
+        
+        if (kfo.ILM._loadingKeeFoxLogin != undefined
+        && kfo.ILM._loadingKeeFoxLogin != null)
+        {
+            kfo.ILM._loadingKeeFoxLogin = null;
+        } else
+        {
+            if (kfo.ILM._kf._keeFoxStorage.get("KeePassDatabaseOpen", false))
+            {
+                kfo.toolbar.setLogins(null, null);
+                kfo.ILM._fillAllFrames(event.target.linkedBrowser.contentWindow,false);
+            }
+        }
+    },
+    
+    loadFavicon: function(url)
+    {
+        try
+        {
+            var faviconService = 
+                Components.classes["@mozilla.org/browser/favicon-service;1"]
+                    .getService(Components.interfaces.nsIFaviconService);
+
+            var ioservice = Components.classes["@mozilla.org/network/io-service;1"]
+                .getService(Components.interfaces.nsIIOService);
+                
+            var pageURI = ioservice.newURI(url, null, null);
+        
+            var favIconURI = faviconService.getFaviconForPage(pageURI);
+            if (!faviconService.isFailedFavicon(favIconURI))
+            {
+                var datalen = {};
+                var mimeType = {};
+                var data = faviconService.getFaviconData(favIconURI, mimeType, datalen);
+                var faviconBytes = String.fromCharCode.apply(null, data);
+                return btoa(faviconBytes);
+            }
+            if (this._KFLog.logSensitiveData)
+                throw "We couldn't find a favicon for this URL: " + url;
+            else
+                throw "We couldn't find a favicon";
+        } catch (ex) 
+        {
+            // something failed so we can't get the favicon. We don't really mind too much...
+            if (this._KFLog.logSensitiveData)
+            {
+                this._KFLog.info("favicon load failed for " + url + " : " + ex);
+                throw "We couldn't find a favicon for this URL: " + url + " BECAUSE: " + ex;
+            } else
+            {
+                this._KFLog.info("favicon load failed: " + ex);
+                throw "We couldn't find a favicon BECAUSE: " + ex;
+            }
+        }
+    }
+};
+
+var keeFoxInst = new KeeFox;
+
+// abort if we find a conflict
+if (!keeFoxInst._checkForConflictingExtensions())
+    keeFoxInst = null;
+
+var launchGroupEditorThread = function(uuid) {
+  this.uniqueID = uuid;
+};
+
+launchGroupEditorThread.prototype = {
+  run: function() {
+    try {
+      keeFoxInst.KeePassRPC.launchGroupEditor(this.uniqueID);
+   
+    } catch(err) {
+      dump(err);
+    }
+  },
+  
+  QueryInterface: function(iid) {
+    if (iid.equals(Components.interfaces.nsIRunnable) ||
+        iid.equals(Components.interfaces.nsISupports)) {
+            return this;
+    }
+    throw Components.results.NS_ERROR_NO_INTERFACE;
+  }
+};
+
+
+var launchLoginEditorThread = function(uuid) {
+  this.uniqueID = uuid;
+};
+
+launchLoginEditorThread.prototype = {
+  run: function() {
+    try {
+      keeFoxInst.KeePassRPC.launchLoginEditor(this.uniqueID);
+  
+    } catch(err) {
+      dump(err);
+    }
+  },
+  
+  QueryInterface: function(iid) {
+    if (iid.equals(Components.interfaces.nsIRunnable) ||
+        iid.equals(Components.interfaces.nsISupports)) {
+            return this;
+    }
+    throw Components.results.NS_ERROR_NO_INTERFACE;
+  }
+};
+