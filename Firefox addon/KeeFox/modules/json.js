/*
KeeFox - Allows Firefox to communicate with KeePass (via the KeePassRPC KeePass-plugin)
Copyright 2008-2010 Chris Tomlinson <keefox@christomlinson.name>

json.js provides a JSON-RPC client and method proxies for
communication between Firefox and KeePassRPC
  
Partially based on code by Shane Caraveo, ActiveState Software Inc

This program is free software; you can redistribute it and/or modify
it under the terms of the GNU General Public License as published by
the Free Software Foundation; either version 2 of the License, or
(at your option) any later version.

This program is distributed in the hope that it will be useful,
but WITHOUT ANY WARRANTY; without even the implied warranty of
MERCHANTABILITY or FITNESS FOR A PARTICULAR PURPOSE.  See the
GNU General Public License for more details.

You should have received a copy of the GNU General Public License
along with this program; if not, write to the Free Software
Foundation, Inc., 51 Franklin St, Fifth Floor, Boston, MA  02110-1301  USA
*/

var EXPORTED_SYMBOLS = ["jsonrpcClient"];

const Cc = Components.classes;
const Ci = Components.interfaces;
Components.utils.import("resource://gre/modules/XPCOMUtils.jsm");

Components.utils.import("resource://kfmod/session.js");
Components.utils.import("resource://kfmod/KFLogger.js");
Components.utils.import("resource://kfmod/kfDataModel.js");

var log = KFLog;

function jsonrpcClient() {
    this.requestId = 1;
    this.callbacks = {};
    this.callbacksData = {};
    this.partialData = {};
    this.parsingStringContents = false;
    this.tokenCurlyCount = 0;
    this.tokenSquareCount = 0;
    this.adjacentBackslashCount = 0;
<<<<<<< HEAD
    this.clientVersion = [0,9,1];
=======
    this.clientVersion = [0,9,5];
>>>>>>> 3ed0d967
}

jsonrpcClient.prototype = new session();
jsonrpcClient.prototype.constructor = jsonrpcClient;

(function() {

    this.shutdown = function()
    {
        log.debug("Shutting down JSON-RPC...");
        if (this.reconnectTimer)
            this.reconnectTimer.cancel();
        if (this.certFailedReconnectTimer)
            this.certFailedReconnectTimer.cancel();
        if (this.onConnectDelayTimer)
            this.onConnectDelayTimer.cancel();
        this.disconnect();     
        log.debug("JSON-RPC shut down.");
    }
    
    this.getClientIdSignatureBase64 = function()
    {
        return "hUiPbbPln4TIl+/RCsl5pjL0QOeEN7OqBmkz68ZMz7tGZOUxb7BCaQ==";
    }
    
    this.getUniqueClientIdBase64 = function()
    {
        var bytes = this.getUniqueClientId(this.getClientIdSignatureBase64());
        return bytes;
    }
    
    this.getUniqueClientId = function(clientIdSig)
    {
        //TODO2: get/create a unique private key?
        // encrypt public clientIdSig using private key?
        // probably no point since we can't store it securely for next session anyway :-(
        var sig = "";
        
        var wm = Components.classes["@mozilla.org/appshell/window-mediator;1"]
                                 .getService(Components.interfaces.nsIWindowMediator);
        var window = wm.getMostRecentWindow("navigator:browser");
                        
        if (window.keeFoxInst._keeFoxExtension.prefs.has("uniqueProfileId"))
            sig = window.keeFoxInst._keeFoxExtension.prefs.getValue("uniqueProfileId","");
        
        if (sig == "")
        {
            sig = (Math.random() * (4294967296 - 1) + 1) + clientIdSig + (Math.random() * (4294967296 - 1) + 1);
            window.keeFoxInst._keeFoxExtension.prefs.setValue("uniqueProfileId",sig);
        }
        
        return btoa(sig);
    }

    this.onNotify = function(topic, message) {
        if (topic == "transport-status-connected")
        {
        //TODO2: what thread is this calback called on? if not main, then need to call back to that thread to avoid GUI DOM update crashes
            this.request(this, "Authenticate",
              [this.clientVersion, "KeeFox Firefox add-on",
                this.getClientIdSignatureBase64(), this.getUniqueClientIdBase64()],
              function rpc_callback(resultWrapper) {
                var wm = Components.classes["@mozilla.org/appshell/window-mediator;1"]
                         .getService(Components.interfaces.nsIWindowMediator);
                var window = wm.getMostRecentWindow("navigator:browser");

                if (resultWrapper.result.result == 0) // successfully authorised by remote RPC server
                {
                    window.setTimeout(function () {
                    
                        var wm = Components.classes["@mozilla.org/appshell/window-mediator;1"]
                                 .getService(Components.interfaces.nsIWindowMediator);
                        var window = wm.getMostRecentWindow("navigator:browser");
                        window.keeFoxInst._keeFoxStorage.set("KeePassRPCActive", true); // is this the right place to do this?
                        window.keeFoxInst._keeFoxVariableInit();
                        if (window.keeFoxInst._keeFoxExtension.prefs.has("currentLocation")) //TODO2: set up preference change listener for ease of location based changes in future
                        {
                            currentLocation = window.keeFoxInst._keeFoxExtension.prefs.getValue("currentLocation","");
                            window.keefox_org.Logger.info("Setting KeePassRPC location to " + currentLocation + ".");
                            window.keeFoxInst.changeLocation(currentLocation);
                        }
                        window.keeFoxInst._refreshKPDB();
                    }, 100); // 0.1 second delay before we try to do the KeeFox connection startup stuff
                } else
                {
                    if (resultWrapper.result.result == 3 || resultWrapper.result == 3) // version mismatch (including backwards compatible test)
                    {
                        window.keefox_org.Logger.info("Problem authenticating with KeePass. KeePassRPC version upgrade (or downgrade) required.");
                        window.keeFoxInst._launchInstaller(null,null,true);
                    } else
                    {
                        window.keefox_org.Logger.warn("Problem authenticating with KeePass. The error code is: " + resultWrapper.result.result);
                    }
                    window.keeFoxInst._pauseKeeFox();
                } 
                //TODO2: ? set confirmation that the connection is established and authenticated?
            }, this.requestId);
        } else if (topic == "connect-failed")
        {
        try {
            var wm = Components.classes["@mozilla.org/appshell/window-mediator;1"]
                                 .getService(Components.interfaces.nsIWindowMediator);
                        var window = wm.getMostRecentWindow("navigator:browser");
            window.keeFoxInst.KFLog.warn("Problem connecting to KeePass: " + message);
            } catch(e) {}
        }
    }

    //TODO2: what thread is this calback called on? if not main, then need to call back to that thread to avoid GUI DOM update crashes
    // talk of moving it to an off-main thread back in 2009 implies it is on main so no problem
    // but worth experimenting if crashes occur? Also, should I use different UTF8 decoding
    // routines that can allow adherence to the "count" parameter rather than just reading
    // everything we can get our potentially dirty paws on.
    this.onDataAvailable = function(request, ctx, inputStream, offset, count)
    {
        var data = this.readData(); // don't care about the number of bytes, we'll just read all the UTF8 characters available
        var lastPacketEndIndex = 0;
        
        //TODO2: handle whitespace between json packets? (although KeePassRPC should never send them)
        for (var i = 0; i < data.length; i++)
        {
            var incrementAdjacentBackslashCount = false;
            
            switch (data[i])
            {
                case '"': if (this.adjacentBackslashCount%2 == 0) { 
                    this.parsingStringContents = this.parsingStringContents ? false : true; } break;
                case '\\': incrementAdjacentBackslashCount = true; break;
                case '{': if (!this.parsingStringContents) this.tokenCurlyCount++; break;
                case '}': if (!this.parsingStringContents) this.tokenCurlyCount--; break;
                case '[': if (!this.parsingStringContents) this.tokenSquareCount++; break;
                case ']': if (!this.parsingStringContents) this.tokenSquareCount--; break;
            }
            
            if (incrementAdjacentBackslashCount)
                this.adjacentBackslashCount++;
            else
                this.adjacentBackslashCount = 0;
            
            // when the token counts reach 0 we know that we have received a complete object in JSON format
            if (this.tokenCurlyCount == 0 && this.tokenSquareCount == 0)
            {
                var obj = null;
                fullData = data.substr(lastPacketEndIndex,i-lastPacketEndIndex+1);
                
                // if we're looking at only part of the full message we'll patch the previous bit together now
                if (session in this.partialData)
                    fullData = this.partialData[session] + fullData;
                
                
                if (log.logSensitiveData)
                    log.debug("Processing fullData we just recieved: " + fullData);
            
                lastPacketEndIndex = i+1;
                
                // we have consumed any previous data
                if (session in this.partialData)
                    delete this.partialData[session];
                    
                obj = JSON.parse(fullData);
                
                // if we failed to parse an object from the JSON    
                if (!obj)
                    continue;
            
                if ("result" in obj && obj.result !== false)
                {
                    try
                    {
                        if (this.callbacks[obj.id] != null)
                            this.callbacks[obj.id](obj, this.callbacksData[obj.id]);
                        delete this.callbacks[obj.id];
                        delete this.callbacksData[obj.id];
                    } catch (e)
                    {
                        delete this.callbacks[obj.id];
                        delete this.callbacksData[obj.id];
                        log.warn("An error occurred when processing the result callback for JSON-RPC object id " + obj.id + ": " + e);
                    }
                } else if ("error" in obj)
                {
                    try
                    {
                        log.error("An error occurred in KeePassRPC object id: " + obj.id + " with this message: " + obj.message + " and this error: " + obj.error + " and this error message: " + obj.error.message);
                        if (this.callbacks[obj.id] != null)
                            this.callbacks[obj.id](obj, this.callbacksData[obj.id]);
                        delete this.callbacks[obj.id];
                        delete this.callbacksData[obj.id];
                    } catch (e)
                    {
                        delete this.callbacks[obj.id];
                        delete this.callbacksData[obj.id];
                        log.warn("An error occurred when processing the error callback for JSON-RPC object id " + obj.id + ": " + e);
                    }
                } else if ("method" in obj)
                {
                    var result = {"id": obj.id};
            
                    try {
                        result.result = this.evalJson(obj.method, obj.params);
                        if (!result.result)
                            result.result = null;
                    } catch(e)
                    {
                        result.error = e;
                        log.error("An error occurred when processing a JSON-RPC request: " + e);
                    }
                    // json rpc not specific about notifications, other than the fact
                    // they do not have the id in the request.  do not respond to
                    // notifications
                    
                    // not serving anything interesting from Firefox...
                    //if ("id" in obj)
                    //    session.writeData(JSON.stringify(result));
                } else {
                    if (log.logSensitiveData)
                        log.error("Unexpected error processing onDataAvailable:" + data);
                    else
                        log.error("Unexpected error processing onDataAvailable");
                }
            }
        }
        
        // if any data was left un-handled we store it ready for use when the next TCP packet arrives
        if (lastPacketEndIndex < data.length-1)
        {
            log.debug("partial data received" + lastPacketEndIndex + ":"  + data.length);
            if (this.partialData[session] != undefined)
                this.partialData[session] += data.substr(lastPacketEndIndex,data.length-lastPacketEndIndex);
            else
                this.partialData[session] = data.substr(lastPacketEndIndex,data.length-lastPacketEndIndex);
        }
    }
    this.onStartRequest = function(request, ctx) {}
    this.onStopRequest = function(request, ctx, status) {}

    // send a request to the current RPC server.
    // calling functions MUST manage the requestID to limit thread concurrency errors
    this.request = function(session, method, params, callback, requestId, callbackData)
    {
        if (requestId == undefined || requestId == null || requestId < 0)
            throw("JSON-RPC communciation requested with no requestID provided.");
 
        this.callbacks[requestId] = callback;
        if (callbackData != null)
            this.callbacksData[requestId] = callbackData;
            
        var data = JSON.stringify({ "params": params, "method": method, "id": requestId });
        if (log.logSensitiveData)
            log.debug("Sending a JSON-RPC request: " + data);
        else
            log.debug("Sending a JSON-RPC request");
            
        var writeResult = session.writeData(data);
        if (writeResult <=0)
        {
            log.warn("JSON-RPC request could not be sent.");
            delete this.callbacks[requestId];
            delete this.callbacksData[requestId];
        }
    }

    // send a notification to the current RPC server
    this.notify = function(session, method, params, callback)
    {
        if (log.logSensitiveData)
            log.debug("Preparing a JSON-RPC notification object: " + method + ":" + params);
        else
            log.debug("Preparing a JSON-RPC notification object.");
        var data = JSON.stringify({ "params": params, "method": method });
        session.writeData(data);
    }

    // interpret the message from the RPC server
    this.evalJson = function(method, params)
    {
        var data = JSON.stringify(params);
        if (log.logSensitiveData)
            log.debug("Evaluating a JSON-RPC object we just recieved: " + data);
        else
            log.debug("Evaluating a JSON-RPC object we just recieved.");
            
        if (data)
        {
            data = data.match(/\s*\[(.*)\]\s*/)[1];
        }
        
        // We only really need one method to be callable... but we'll keep the
        // old name to enable Authentication attempts to fail with older
        // RPC server versions
        if (method=="KPRPCListener" || method=="callBackToKeeFoxJS")
            this.KPRPCListener(data);
    }

    this.KPRPCListener = function (signal)
    {
        var wm = Components.classes["@mozilla.org/appshell/window-mediator;1"]
                 .getService(Components.interfaces.nsIWindowMediator);
        var window = wm.getMostRecentWindow("navigator:browser");
        
        // call this async so that json reader can get back to listening ASAP and prevent deadlocks
        window.setTimeout(function () {
            var wm = Components.classes["@mozilla.org/appshell/window-mediator;1"]
                     .getService(Components.interfaces.nsIWindowMediator);
            var window = wm.getMostRecentWindow("navigator:browser");
            window.keeFoxInst.KPRPCListener(signal);
        },5);
    }

    //***************************************
    // Functions below can be thought of as proxies to the RPC
    // methods exposed in the KeePassRPC server.
    // See KeePassRPCService.cs for more detail
    // TODO2: pull these out into a more specific prototype
    //***************************************

    this.launchGroupEditor = function(uniqueID, dbFileName)
    {
        // fire and forget
        this.request(this, "LaunchGroupEditor", [uniqueID, dbFileName], null, ++this.requestId);
        return;
    }

    this.launchLoginEditor = function(uniqueID, dbFileName)
    {
        // fire and forget
        this.request(this, "LaunchLoginEditor", [uniqueID, dbFileName], null, ++this.requestId);
        return;
    }

    this.changeDB = function(fileName, closeCurrent)
    {
        // fire and forget
        this.request(this, "ChangeDatabase", [fileName, closeCurrent], null, ++this.requestId);
        return;
    }
    
    this.changeLocation = function(locationId)
    {
        // fire and forget
        this.request(this, "ChangeLocation", [locationId], null, ++this.requestId);
        return;
    }

    this.getMRUdatabases = function()
    {
        this.request(this, "GetCurrentKFConfig", null, function rpc_callback(resultWrapper) {
            var wm = Components.classes["@mozilla.org/appshell/window-mediator;1"]
                     .getService(Components.interfaces.nsIWindowMediator);
            var window = wm.getMostRecentWindow("navigator:browser");
            
            if ("result" in resultWrapper && resultWrapper.result !== false)
            {
                if (resultWrapper.result !== null)
                    window.keefox_org.toolbar.setMRUdatabasesCallback(resultWrapper.result);
                
            } 
        }, ++this.requestId); 
    }

    this.addLogin = function(login, parentUUID, dbFileName)
    {
        var jslogin = login.asEntry();
        // fire and forget
        this.request(this, "AddLogin", [jslogin, parentUUID, dbFileName], null, ++this.requestId);        
        return;
    }

    this.findLogins = function(fullURL, formSubmitURL, httpRealm, uniqueID, dbFileName, freeText, callback, callbackData)
    {
        // returns ID of async JSON-RPC request so calling functions can track if desired
        
        var wm = Components.classes["@mozilla.org/appshell/window-mediator;1"]
                     .getService(Components.interfaces.nsIWindowMediator);
        var window = wm.getMostRecentWindow("navigator:browser");
            
        var lst = "LSTall";
        if (httpRealm == undefined || httpRealm == null || httpRealm == "")
            lst = "LSTnoRealms";
        else if (formSubmitURL == undefined || formSubmitURL == null || formSubmitURL == "")
            lst = "LSTnoForms";     
            
        if (dbFileName == undefined || dbFileName == null || dbFileName == "")
        {
            //if (window.keeFoxInst._keeFoxExtension.prefs.has("searchAllOpenDatabases"))
            //    sig = ;
            
            if (!window.keeFoxInst._keeFoxExtension.prefs.getValue("searchAllOpenDBs",false))
                dbFileName = window.keeFoxInst.KeePassDatabases[window.keeFoxInst.ActiveKeePassDatabaseIndex].fileName;
            else
                dbFileName = "";
        }
        
        var newId = ++this.requestId;
        // slight chance IDs may be sent out of order but at least this way
        // they are consistent for any given request/response cycle
        this.request(this, "FindLogins", [[fullURL], formSubmitURL, httpRealm, lst, false, uniqueID, dbFileName, freeText], callback, newId, callbackData);        
        return newId;
    }

    this.getAllDatabases = function()
    {
        var result = this.request(this, "GetAllDatabases", null,function rpc_callback(resultWrapper) {
            var wm = Components.classes["@mozilla.org/appshell/window-mediator;1"]
                     .getService(Components.interfaces.nsIWindowMediator);
            var window = wm.getMostRecentWindow("navigator:browser");
            
            if ("result" in resultWrapper && resultWrapper.result !== false)
            {
                if (resultWrapper.result !== null)
                    window.keeFoxInst.updateKeePassDatabases(resultWrapper.result);
                
                //else
                //    log something? window.keeFoxInst.rror("Null return result received");
            } //else
              //log something?    
        }, ++this.requestId);
        
        return;
    }

    this.generatePassword = function()
    {
        this.request(this, "GeneratePassword", [""], function rpc_callback(resultWrapper) {
            var wm = Components.classes["@mozilla.org/appshell/window-mediator;1"]
                     .getService(Components.interfaces.nsIWindowMediator);
            var window = wm.getMostRecentWindow("navigator:browser");
            
            passwordGenerated = false;
            var tb = window.keefox_org.toolbar;
            
            if ("result" in resultWrapper && resultWrapper.result !== false)
            {
                if (resultWrapper.result !== null)
                {
                    passwordGenerated = true;
                    
                    const gClipboardHelper = Components.classes["@mozilla.org/widget/clipboardhelper;1"].
                    getService(Components.interfaces.nsIClipboardHelper);
                    gClipboardHelper.copyString(resultWrapper.result);
                    
                    window.keefox_org.UI.growl(tb.strbundle.getString("generatePassword.copied"));
                }
            }
            if (!passwordGenerated)
            {
                window.keefox_org.UI.growl(tb.strbundle.getString("generatePassword.launch"));
            }
        }, ++this.requestId);
    }
    
    /*
    
    maybe a standard timeout could be put in place for some functions so if their async response comes back after some recorded deadline we can ignore it.
    
    */
    
}).apply(jsonrpcClient.prototype);
<|MERGE_RESOLUTION|>--- conflicted
+++ resolved
@@ -1,508 +1,504 @@
-/*
-KeeFox - Allows Firefox to communicate with KeePass (via the KeePassRPC KeePass-plugin)
-Copyright 2008-2010 Chris Tomlinson <keefox@christomlinson.name>
-
-json.js provides a JSON-RPC client and method proxies for
-communication between Firefox and KeePassRPC
-  
-Partially based on code by Shane Caraveo, ActiveState Software Inc
-
-This program is free software; you can redistribute it and/or modify
-it under the terms of the GNU General Public License as published by
-the Free Software Foundation; either version 2 of the License, or
-(at your option) any later version.
-
-This program is distributed in the hope that it will be useful,
-but WITHOUT ANY WARRANTY; without even the implied warranty of
-MERCHANTABILITY or FITNESS FOR A PARTICULAR PURPOSE.  See the
-GNU General Public License for more details.
-
-You should have received a copy of the GNU General Public License
-along with this program; if not, write to the Free Software
-Foundation, Inc., 51 Franklin St, Fifth Floor, Boston, MA  02110-1301  USA
-*/
-
-var EXPORTED_SYMBOLS = ["jsonrpcClient"];
-
-const Cc = Components.classes;
-const Ci = Components.interfaces;
-Components.utils.import("resource://gre/modules/XPCOMUtils.jsm");
-
-Components.utils.import("resource://kfmod/session.js");
-Components.utils.import("resource://kfmod/KFLogger.js");
-Components.utils.import("resource://kfmod/kfDataModel.js");
-
-var log = KFLog;
-
-function jsonrpcClient() {
-    this.requestId = 1;
-    this.callbacks = {};
-    this.callbacksData = {};
-    this.partialData = {};
-    this.parsingStringContents = false;
-    this.tokenCurlyCount = 0;
-    this.tokenSquareCount = 0;
-    this.adjacentBackslashCount = 0;
-<<<<<<< HEAD
-    this.clientVersion = [0,9,1];
-=======
-    this.clientVersion = [0,9,5];
->>>>>>> 3ed0d967
-}
-
-jsonrpcClient.prototype = new session();
-jsonrpcClient.prototype.constructor = jsonrpcClient;
-
-(function() {
-
-    this.shutdown = function()
-    {
-        log.debug("Shutting down JSON-RPC...");
-        if (this.reconnectTimer)
-            this.reconnectTimer.cancel();
-        if (this.certFailedReconnectTimer)
-            this.certFailedReconnectTimer.cancel();
-        if (this.onConnectDelayTimer)
-            this.onConnectDelayTimer.cancel();
-        this.disconnect();     
-        log.debug("JSON-RPC shut down.");
-    }
-    
-    this.getClientIdSignatureBase64 = function()
-    {
-        return "hUiPbbPln4TIl+/RCsl5pjL0QOeEN7OqBmkz68ZMz7tGZOUxb7BCaQ==";
-    }
-    
-    this.getUniqueClientIdBase64 = function()
-    {
-        var bytes = this.getUniqueClientId(this.getClientIdSignatureBase64());
-        return bytes;
-    }
-    
-    this.getUniqueClientId = function(clientIdSig)
-    {
-        //TODO2: get/create a unique private key?
-        // encrypt public clientIdSig using private key?
-        // probably no point since we can't store it securely for next session anyway :-(
-        var sig = "";
-        
-        var wm = Components.classes["@mozilla.org/appshell/window-mediator;1"]
-                                 .getService(Components.interfaces.nsIWindowMediator);
-        var window = wm.getMostRecentWindow("navigator:browser");
-                        
-        if (window.keeFoxInst._keeFoxExtension.prefs.has("uniqueProfileId"))
-            sig = window.keeFoxInst._keeFoxExtension.prefs.getValue("uniqueProfileId","");
-        
-        if (sig == "")
-        {
-            sig = (Math.random() * (4294967296 - 1) + 1) + clientIdSig + (Math.random() * (4294967296 - 1) + 1);
-            window.keeFoxInst._keeFoxExtension.prefs.setValue("uniqueProfileId",sig);
-        }
-        
-        return btoa(sig);
-    }
-
-    this.onNotify = function(topic, message) {
-        if (topic == "transport-status-connected")
-        {
-        //TODO2: what thread is this calback called on? if not main, then need to call back to that thread to avoid GUI DOM update crashes
-            this.request(this, "Authenticate",
-              [this.clientVersion, "KeeFox Firefox add-on",
-                this.getClientIdSignatureBase64(), this.getUniqueClientIdBase64()],
-              function rpc_callback(resultWrapper) {
-                var wm = Components.classes["@mozilla.org/appshell/window-mediator;1"]
-                         .getService(Components.interfaces.nsIWindowMediator);
-                var window = wm.getMostRecentWindow("navigator:browser");
-
-                if (resultWrapper.result.result == 0) // successfully authorised by remote RPC server
-                {
-                    window.setTimeout(function () {
-                    
-                        var wm = Components.classes["@mozilla.org/appshell/window-mediator;1"]
-                                 .getService(Components.interfaces.nsIWindowMediator);
-                        var window = wm.getMostRecentWindow("navigator:browser");
-                        window.keeFoxInst._keeFoxStorage.set("KeePassRPCActive", true); // is this the right place to do this?
-                        window.keeFoxInst._keeFoxVariableInit();
-                        if (window.keeFoxInst._keeFoxExtension.prefs.has("currentLocation")) //TODO2: set up preference change listener for ease of location based changes in future
-                        {
-                            currentLocation = window.keeFoxInst._keeFoxExtension.prefs.getValue("currentLocation","");
-                            window.keefox_org.Logger.info("Setting KeePassRPC location to " + currentLocation + ".");
-                            window.keeFoxInst.changeLocation(currentLocation);
-                        }
-                        window.keeFoxInst._refreshKPDB();
-                    }, 100); // 0.1 second delay before we try to do the KeeFox connection startup stuff
-                } else
-                {
-                    if (resultWrapper.result.result == 3 || resultWrapper.result == 3) // version mismatch (including backwards compatible test)
-                    {
-                        window.keefox_org.Logger.info("Problem authenticating with KeePass. KeePassRPC version upgrade (or downgrade) required.");
-                        window.keeFoxInst._launchInstaller(null,null,true);
-                    } else
-                    {
-                        window.keefox_org.Logger.warn("Problem authenticating with KeePass. The error code is: " + resultWrapper.result.result);
-                    }
-                    window.keeFoxInst._pauseKeeFox();
-                } 
-                //TODO2: ? set confirmation that the connection is established and authenticated?
-            }, this.requestId);
-        } else if (topic == "connect-failed")
-        {
-        try {
-            var wm = Components.classes["@mozilla.org/appshell/window-mediator;1"]
-                                 .getService(Components.interfaces.nsIWindowMediator);
-                        var window = wm.getMostRecentWindow("navigator:browser");
-            window.keeFoxInst.KFLog.warn("Problem connecting to KeePass: " + message);
-            } catch(e) {}
-        }
-    }
-
-    //TODO2: what thread is this calback called on? if not main, then need to call back to that thread to avoid GUI DOM update crashes
-    // talk of moving it to an off-main thread back in 2009 implies it is on main so no problem
-    // but worth experimenting if crashes occur? Also, should I use different UTF8 decoding
-    // routines that can allow adherence to the "count" parameter rather than just reading
-    // everything we can get our potentially dirty paws on.
-    this.onDataAvailable = function(request, ctx, inputStream, offset, count)
-    {
-        var data = this.readData(); // don't care about the number of bytes, we'll just read all the UTF8 characters available
-        var lastPacketEndIndex = 0;
-        
-        //TODO2: handle whitespace between json packets? (although KeePassRPC should never send them)
-        for (var i = 0; i < data.length; i++)
-        {
-            var incrementAdjacentBackslashCount = false;
-            
-            switch (data[i])
-            {
-                case '"': if (this.adjacentBackslashCount%2 == 0) { 
-                    this.parsingStringContents = this.parsingStringContents ? false : true; } break;
-                case '\\': incrementAdjacentBackslashCount = true; break;
-                case '{': if (!this.parsingStringContents) this.tokenCurlyCount++; break;
-                case '}': if (!this.parsingStringContents) this.tokenCurlyCount--; break;
-                case '[': if (!this.parsingStringContents) this.tokenSquareCount++; break;
-                case ']': if (!this.parsingStringContents) this.tokenSquareCount--; break;
-            }
-            
-            if (incrementAdjacentBackslashCount)
-                this.adjacentBackslashCount++;
-            else
-                this.adjacentBackslashCount = 0;
-            
-            // when the token counts reach 0 we know that we have received a complete object in JSON format
-            if (this.tokenCurlyCount == 0 && this.tokenSquareCount == 0)
-            {
-                var obj = null;
-                fullData = data.substr(lastPacketEndIndex,i-lastPacketEndIndex+1);
-                
-                // if we're looking at only part of the full message we'll patch the previous bit together now
-                if (session in this.partialData)
-                    fullData = this.partialData[session] + fullData;
-                
-                
-                if (log.logSensitiveData)
-                    log.debug("Processing fullData we just recieved: " + fullData);
-            
-                lastPacketEndIndex = i+1;
-                
-                // we have consumed any previous data
-                if (session in this.partialData)
-                    delete this.partialData[session];
-                    
-                obj = JSON.parse(fullData);
-                
-                // if we failed to parse an object from the JSON    
-                if (!obj)
-                    continue;
-            
-                if ("result" in obj && obj.result !== false)
-                {
-                    try
-                    {
-                        if (this.callbacks[obj.id] != null)
-                            this.callbacks[obj.id](obj, this.callbacksData[obj.id]);
-                        delete this.callbacks[obj.id];
-                        delete this.callbacksData[obj.id];
-                    } catch (e)
-                    {
-                        delete this.callbacks[obj.id];
-                        delete this.callbacksData[obj.id];
-                        log.warn("An error occurred when processing the result callback for JSON-RPC object id " + obj.id + ": " + e);
-                    }
-                } else if ("error" in obj)
-                {
-                    try
-                    {
-                        log.error("An error occurred in KeePassRPC object id: " + obj.id + " with this message: " + obj.message + " and this error: " + obj.error + " and this error message: " + obj.error.message);
-                        if (this.callbacks[obj.id] != null)
-                            this.callbacks[obj.id](obj, this.callbacksData[obj.id]);
-                        delete this.callbacks[obj.id];
-                        delete this.callbacksData[obj.id];
-                    } catch (e)
-                    {
-                        delete this.callbacks[obj.id];
-                        delete this.callbacksData[obj.id];
-                        log.warn("An error occurred when processing the error callback for JSON-RPC object id " + obj.id + ": " + e);
-                    }
-                } else if ("method" in obj)
-                {
-                    var result = {"id": obj.id};
-            
-                    try {
-                        result.result = this.evalJson(obj.method, obj.params);
-                        if (!result.result)
-                            result.result = null;
-                    } catch(e)
-                    {
-                        result.error = e;
-                        log.error("An error occurred when processing a JSON-RPC request: " + e);
-                    }
-                    // json rpc not specific about notifications, other than the fact
-                    // they do not have the id in the request.  do not respond to
-                    // notifications
-                    
-                    // not serving anything interesting from Firefox...
-                    //if ("id" in obj)
-                    //    session.writeData(JSON.stringify(result));
-                } else {
-                    if (log.logSensitiveData)
-                        log.error("Unexpected error processing onDataAvailable:" + data);
-                    else
-                        log.error("Unexpected error processing onDataAvailable");
-                }
-            }
-        }
-        
-        // if any data was left un-handled we store it ready for use when the next TCP packet arrives
-        if (lastPacketEndIndex < data.length-1)
-        {
-            log.debug("partial data received" + lastPacketEndIndex + ":"  + data.length);
-            if (this.partialData[session] != undefined)
-                this.partialData[session] += data.substr(lastPacketEndIndex,data.length-lastPacketEndIndex);
-            else
-                this.partialData[session] = data.substr(lastPacketEndIndex,data.length-lastPacketEndIndex);
-        }
-    }
-    this.onStartRequest = function(request, ctx) {}
-    this.onStopRequest = function(request, ctx, status) {}
-
-    // send a request to the current RPC server.
-    // calling functions MUST manage the requestID to limit thread concurrency errors
-    this.request = function(session, method, params, callback, requestId, callbackData)
-    {
-        if (requestId == undefined || requestId == null || requestId < 0)
-            throw("JSON-RPC communciation requested with no requestID provided.");
- 
-        this.callbacks[requestId] = callback;
-        if (callbackData != null)
-            this.callbacksData[requestId] = callbackData;
-            
-        var data = JSON.stringify({ "params": params, "method": method, "id": requestId });
-        if (log.logSensitiveData)
-            log.debug("Sending a JSON-RPC request: " + data);
-        else
-            log.debug("Sending a JSON-RPC request");
-            
-        var writeResult = session.writeData(data);
-        if (writeResult <=0)
-        {
-            log.warn("JSON-RPC request could not be sent.");
-            delete this.callbacks[requestId];
-            delete this.callbacksData[requestId];
-        }
-    }
-
-    // send a notification to the current RPC server
-    this.notify = function(session, method, params, callback)
-    {
-        if (log.logSensitiveData)
-            log.debug("Preparing a JSON-RPC notification object: " + method + ":" + params);
-        else
-            log.debug("Preparing a JSON-RPC notification object.");
-        var data = JSON.stringify({ "params": params, "method": method });
-        session.writeData(data);
-    }
-
-    // interpret the message from the RPC server
-    this.evalJson = function(method, params)
-    {
-        var data = JSON.stringify(params);
-        if (log.logSensitiveData)
-            log.debug("Evaluating a JSON-RPC object we just recieved: " + data);
-        else
-            log.debug("Evaluating a JSON-RPC object we just recieved.");
-            
-        if (data)
-        {
-            data = data.match(/\s*\[(.*)\]\s*/)[1];
-        }
-        
-        // We only really need one method to be callable... but we'll keep the
-        // old name to enable Authentication attempts to fail with older
-        // RPC server versions
-        if (method=="KPRPCListener" || method=="callBackToKeeFoxJS")
-            this.KPRPCListener(data);
-    }
-
-    this.KPRPCListener = function (signal)
-    {
-        var wm = Components.classes["@mozilla.org/appshell/window-mediator;1"]
-                 .getService(Components.interfaces.nsIWindowMediator);
-        var window = wm.getMostRecentWindow("navigator:browser");
-        
-        // call this async so that json reader can get back to listening ASAP and prevent deadlocks
-        window.setTimeout(function () {
-            var wm = Components.classes["@mozilla.org/appshell/window-mediator;1"]
-                     .getService(Components.interfaces.nsIWindowMediator);
-            var window = wm.getMostRecentWindow("navigator:browser");
-            window.keeFoxInst.KPRPCListener(signal);
-        },5);
-    }
-
-    //***************************************
-    // Functions below can be thought of as proxies to the RPC
-    // methods exposed in the KeePassRPC server.
-    // See KeePassRPCService.cs for more detail
-    // TODO2: pull these out into a more specific prototype
-    //***************************************
-
-    this.launchGroupEditor = function(uniqueID, dbFileName)
-    {
-        // fire and forget
-        this.request(this, "LaunchGroupEditor", [uniqueID, dbFileName], null, ++this.requestId);
-        return;
-    }
-
-    this.launchLoginEditor = function(uniqueID, dbFileName)
-    {
-        // fire and forget
-        this.request(this, "LaunchLoginEditor", [uniqueID, dbFileName], null, ++this.requestId);
-        return;
-    }
-
-    this.changeDB = function(fileName, closeCurrent)
-    {
-        // fire and forget
-        this.request(this, "ChangeDatabase", [fileName, closeCurrent], null, ++this.requestId);
-        return;
-    }
-    
-    this.changeLocation = function(locationId)
-    {
-        // fire and forget
-        this.request(this, "ChangeLocation", [locationId], null, ++this.requestId);
-        return;
-    }
-
-    this.getMRUdatabases = function()
-    {
-        this.request(this, "GetCurrentKFConfig", null, function rpc_callback(resultWrapper) {
-            var wm = Components.classes["@mozilla.org/appshell/window-mediator;1"]
-                     .getService(Components.interfaces.nsIWindowMediator);
-            var window = wm.getMostRecentWindow("navigator:browser");
-            
-            if ("result" in resultWrapper && resultWrapper.result !== false)
-            {
-                if (resultWrapper.result !== null)
-                    window.keefox_org.toolbar.setMRUdatabasesCallback(resultWrapper.result);
-                
-            } 
-        }, ++this.requestId); 
-    }
-
-    this.addLogin = function(login, parentUUID, dbFileName)
-    {
-        var jslogin = login.asEntry();
-        // fire and forget
-        this.request(this, "AddLogin", [jslogin, parentUUID, dbFileName], null, ++this.requestId);        
-        return;
-    }
-
-    this.findLogins = function(fullURL, formSubmitURL, httpRealm, uniqueID, dbFileName, freeText, callback, callbackData)
-    {
-        // returns ID of async JSON-RPC request so calling functions can track if desired
-        
-        var wm = Components.classes["@mozilla.org/appshell/window-mediator;1"]
-                     .getService(Components.interfaces.nsIWindowMediator);
-        var window = wm.getMostRecentWindow("navigator:browser");
-            
-        var lst = "LSTall";
-        if (httpRealm == undefined || httpRealm == null || httpRealm == "")
-            lst = "LSTnoRealms";
-        else if (formSubmitURL == undefined || formSubmitURL == null || formSubmitURL == "")
-            lst = "LSTnoForms";     
-            
-        if (dbFileName == undefined || dbFileName == null || dbFileName == "")
-        {
-            //if (window.keeFoxInst._keeFoxExtension.prefs.has("searchAllOpenDatabases"))
-            //    sig = ;
-            
-            if (!window.keeFoxInst._keeFoxExtension.prefs.getValue("searchAllOpenDBs",false))
-                dbFileName = window.keeFoxInst.KeePassDatabases[window.keeFoxInst.ActiveKeePassDatabaseIndex].fileName;
-            else
-                dbFileName = "";
-        }
-        
-        var newId = ++this.requestId;
-        // slight chance IDs may be sent out of order but at least this way
-        // they are consistent for any given request/response cycle
-        this.request(this, "FindLogins", [[fullURL], formSubmitURL, httpRealm, lst, false, uniqueID, dbFileName, freeText], callback, newId, callbackData);        
-        return newId;
-    }
-
-    this.getAllDatabases = function()
-    {
-        var result = this.request(this, "GetAllDatabases", null,function rpc_callback(resultWrapper) {
-            var wm = Components.classes["@mozilla.org/appshell/window-mediator;1"]
-                     .getService(Components.interfaces.nsIWindowMediator);
-            var window = wm.getMostRecentWindow("navigator:browser");
-            
-            if ("result" in resultWrapper && resultWrapper.result !== false)
-            {
-                if (resultWrapper.result !== null)
-                    window.keeFoxInst.updateKeePassDatabases(resultWrapper.result);
-                
-                //else
-                //    log something? window.keeFoxInst.rror("Null return result received");
-            } //else
-              //log something?    
-        }, ++this.requestId);
-        
-        return;
-    }
-
-    this.generatePassword = function()
-    {
-        this.request(this, "GeneratePassword", [""], function rpc_callback(resultWrapper) {
-            var wm = Components.classes["@mozilla.org/appshell/window-mediator;1"]
-                     .getService(Components.interfaces.nsIWindowMediator);
-            var window = wm.getMostRecentWindow("navigator:browser");
-            
-            passwordGenerated = false;
-            var tb = window.keefox_org.toolbar;
-            
-            if ("result" in resultWrapper && resultWrapper.result !== false)
-            {
-                if (resultWrapper.result !== null)
-                {
-                    passwordGenerated = true;
-                    
-                    const gClipboardHelper = Components.classes["@mozilla.org/widget/clipboardhelper;1"].
-                    getService(Components.interfaces.nsIClipboardHelper);
-                    gClipboardHelper.copyString(resultWrapper.result);
-                    
-                    window.keefox_org.UI.growl(tb.strbundle.getString("generatePassword.copied"));
-                }
-            }
-            if (!passwordGenerated)
-            {
-                window.keefox_org.UI.growl(tb.strbundle.getString("generatePassword.launch"));
-            }
-        }, ++this.requestId);
-    }
-    
-    /*
-    
-    maybe a standard timeout could be put in place for some functions so if their async response comes back after some recorded deadline we can ignore it.
-    
-    */
-    
-}).apply(jsonrpcClient.prototype);
+/*
+KeeFox - Allows Firefox to communicate with KeePass (via the KeePassRPC KeePass-plugin)
+Copyright 2008-2010 Chris Tomlinson <keefox@christomlinson.name>
+
+json.js provides a JSON-RPC client and method proxies for
+communication between Firefox and KeePassRPC
+  
+Partially based on code by Shane Caraveo, ActiveState Software Inc
+
+This program is free software; you can redistribute it and/or modify
+it under the terms of the GNU General Public License as published by
+the Free Software Foundation; either version 2 of the License, or
+(at your option) any later version.
+
+This program is distributed in the hope that it will be useful,
+but WITHOUT ANY WARRANTY; without even the implied warranty of
+MERCHANTABILITY or FITNESS FOR A PARTICULAR PURPOSE.  See the
+GNU General Public License for more details.
+
+You should have received a copy of the GNU General Public License
+along with this program; if not, write to the Free Software
+Foundation, Inc., 51 Franklin St, Fifth Floor, Boston, MA  02110-1301  USA
+*/
+
+var EXPORTED_SYMBOLS = ["jsonrpcClient"];
+
+const Cc = Components.classes;
+const Ci = Components.interfaces;
+Components.utils.import("resource://gre/modules/XPCOMUtils.jsm");
+
+Components.utils.import("resource://kfmod/session.js");
+Components.utils.import("resource://kfmod/KFLogger.js");
+Components.utils.import("resource://kfmod/kfDataModel.js");
+
+var log = KFLog;
+
+function jsonrpcClient() {
+    this.requestId = 1;
+    this.callbacks = {};
+    this.callbacksData = {};
+    this.partialData = {};
+    this.parsingStringContents = false;
+    this.tokenCurlyCount = 0;
+    this.tokenSquareCount = 0;
+    this.adjacentBackslashCount = 0;
+    this.clientVersion = [0,9,5];
+}
+
+jsonrpcClient.prototype = new session();
+jsonrpcClient.prototype.constructor = jsonrpcClient;
+
+(function() {
+
+    this.shutdown = function()
+    {
+        log.debug("Shutting down JSON-RPC...");
+        if (this.reconnectTimer)
+            this.reconnectTimer.cancel();
+        if (this.certFailedReconnectTimer)
+            this.certFailedReconnectTimer.cancel();
+        if (this.onConnectDelayTimer)
+            this.onConnectDelayTimer.cancel();
+        this.disconnect();     
+        log.debug("JSON-RPC shut down.");
+    }
+    
+    this.getClientIdSignatureBase64 = function()
+    {
+        return "hUiPbbPln4TIl+/RCsl5pjL0QOeEN7OqBmkz68ZMz7tGZOUxb7BCaQ==";
+    }
+    
+    this.getUniqueClientIdBase64 = function()
+    {
+        var bytes = this.getUniqueClientId(this.getClientIdSignatureBase64());
+        return bytes;
+    }
+    
+    this.getUniqueClientId = function(clientIdSig)
+    {
+        //TODO2: get/create a unique private key?
+        // encrypt public clientIdSig using private key?
+        // probably no point since we can't store it securely for next session anyway :-(
+        var sig = "";
+        
+        var wm = Components.classes["@mozilla.org/appshell/window-mediator;1"]
+                                 .getService(Components.interfaces.nsIWindowMediator);
+        var window = wm.getMostRecentWindow("navigator:browser");
+                        
+        if (window.keeFoxInst._keeFoxExtension.prefs.has("uniqueProfileId"))
+            sig = window.keeFoxInst._keeFoxExtension.prefs.getValue("uniqueProfileId","");
+        
+        if (sig == "")
+        {
+            sig = (Math.random() * (4294967296 - 1) + 1) + clientIdSig + (Math.random() * (4294967296 - 1) + 1);
+            window.keeFoxInst._keeFoxExtension.prefs.setValue("uniqueProfileId",sig);
+        }
+        
+        return btoa(sig);
+    }
+
+    this.onNotify = function(topic, message) {
+        if (topic == "transport-status-connected")
+        {
+        //TODO2: what thread is this calback called on? if not main, then need to call back to that thread to avoid GUI DOM update crashes
+            this.request(this, "Authenticate",
+              [this.clientVersion, "KeeFox Firefox add-on",
+                this.getClientIdSignatureBase64(), this.getUniqueClientIdBase64()],
+              function rpc_callback(resultWrapper) {
+                var wm = Components.classes["@mozilla.org/appshell/window-mediator;1"]
+                         .getService(Components.interfaces.nsIWindowMediator);
+                var window = wm.getMostRecentWindow("navigator:browser");
+
+                if (resultWrapper.result.result == 0) // successfully authorised by remote RPC server
+                {
+                    window.setTimeout(function () {
+                    
+                        var wm = Components.classes["@mozilla.org/appshell/window-mediator;1"]
+                                 .getService(Components.interfaces.nsIWindowMediator);
+                        var window = wm.getMostRecentWindow("navigator:browser");
+                        window.keeFoxInst._keeFoxStorage.set("KeePassRPCActive", true); // is this the right place to do this?
+                        window.keeFoxInst._keeFoxVariableInit();
+                        if (window.keeFoxInst._keeFoxExtension.prefs.has("currentLocation")) //TODO2: set up preference change listener for ease of location based changes in future
+                        {
+                            currentLocation = window.keeFoxInst._keeFoxExtension.prefs.getValue("currentLocation","");
+                            window.keefox_org.Logger.info("Setting KeePassRPC location to " + currentLocation + ".");
+                            window.keeFoxInst.changeLocation(currentLocation);
+                        }
+                        window.keeFoxInst._refreshKPDB();
+                    }, 100); // 0.1 second delay before we try to do the KeeFox connection startup stuff
+                } else
+                {
+                    if (resultWrapper.result.result == 3 || resultWrapper.result == 3) // version mismatch (including backwards compatible test)
+                    {
+                        window.keefox_org.Logger.info("Problem authenticating with KeePass. KeePassRPC version upgrade (or downgrade) required.");
+                        window.keeFoxInst._launchInstaller(null,null,true);
+                    } else
+                    {
+                        window.keefox_org.Logger.warn("Problem authenticating with KeePass. The error code is: " + resultWrapper.result.result);
+                    }
+                    window.keeFoxInst._pauseKeeFox();
+                } 
+                //TODO2: ? set confirmation that the connection is established and authenticated?
+            }, this.requestId);
+        } else if (topic == "connect-failed")
+        {
+        try {
+            var wm = Components.classes["@mozilla.org/appshell/window-mediator;1"]
+                                 .getService(Components.interfaces.nsIWindowMediator);
+                        var window = wm.getMostRecentWindow("navigator:browser");
+            window.keeFoxInst.KFLog.warn("Problem connecting to KeePass: " + message);
+            } catch(e) {}
+        }
+    }
+
+    //TODO2: what thread is this calback called on? if not main, then need to call back to that thread to avoid GUI DOM update crashes
+    // talk of moving it to an off-main thread back in 2009 implies it is on main so no problem
+    // but worth experimenting if crashes occur? Also, should I use different UTF8 decoding
+    // routines that can allow adherence to the "count" parameter rather than just reading
+    // everything we can get our potentially dirty paws on.
+    this.onDataAvailable = function(request, ctx, inputStream, offset, count)
+    {
+        var data = this.readData(); // don't care about the number of bytes, we'll just read all the UTF8 characters available
+        var lastPacketEndIndex = 0;
+        
+        //TODO2: handle whitespace between json packets? (although KeePassRPC should never send them)
+        for (var i = 0; i < data.length; i++)
+        {
+            var incrementAdjacentBackslashCount = false;
+            
+            switch (data[i])
+            {
+                case '"': if (this.adjacentBackslashCount%2 == 0) { 
+                    this.parsingStringContents = this.parsingStringContents ? false : true; } break;
+                case '\\': incrementAdjacentBackslashCount = true; break;
+                case '{': if (!this.parsingStringContents) this.tokenCurlyCount++; break;
+                case '}': if (!this.parsingStringContents) this.tokenCurlyCount--; break;
+                case '[': if (!this.parsingStringContents) this.tokenSquareCount++; break;
+                case ']': if (!this.parsingStringContents) this.tokenSquareCount--; break;
+            }
+            
+            if (incrementAdjacentBackslashCount)
+                this.adjacentBackslashCount++;
+            else
+                this.adjacentBackslashCount = 0;
+            
+            // when the token counts reach 0 we know that we have received a complete object in JSON format
+            if (this.tokenCurlyCount == 0 && this.tokenSquareCount == 0)
+            {
+                var obj = null;
+                fullData = data.substr(lastPacketEndIndex,i-lastPacketEndIndex+1);
+                
+                // if we're looking at only part of the full message we'll patch the previous bit together now
+                if (session in this.partialData)
+                    fullData = this.partialData[session] + fullData;
+                
+                
+                if (log.logSensitiveData)
+                    log.debug("Processing fullData we just recieved: " + fullData);
+            
+                lastPacketEndIndex = i+1;
+                
+                // we have consumed any previous data
+                if (session in this.partialData)
+                    delete this.partialData[session];
+                    
+                obj = JSON.parse(fullData);
+                
+                // if we failed to parse an object from the JSON    
+                if (!obj)
+                    continue;
+            
+                if ("result" in obj && obj.result !== false)
+                {
+                    try
+                    {
+                        if (this.callbacks[obj.id] != null)
+                            this.callbacks[obj.id](obj, this.callbacksData[obj.id]);
+                        delete this.callbacks[obj.id];
+                        delete this.callbacksData[obj.id];
+                    } catch (e)
+                    {
+                        delete this.callbacks[obj.id];
+                        delete this.callbacksData[obj.id];
+                        log.warn("An error occurred when processing the result callback for JSON-RPC object id " + obj.id + ": " + e);
+                    }
+                } else if ("error" in obj)
+                {
+                    try
+                    {
+                        log.error("An error occurred in KeePassRPC object id: " + obj.id + " with this message: " + obj.message + " and this error: " + obj.error + " and this error message: " + obj.error.message);
+                        if (this.callbacks[obj.id] != null)
+                            this.callbacks[obj.id](obj, this.callbacksData[obj.id]);
+                        delete this.callbacks[obj.id];
+                        delete this.callbacksData[obj.id];
+                    } catch (e)
+                    {
+                        delete this.callbacks[obj.id];
+                        delete this.callbacksData[obj.id];
+                        log.warn("An error occurred when processing the error callback for JSON-RPC object id " + obj.id + ": " + e);
+                    }
+                } else if ("method" in obj)
+                {
+                    var result = {"id": obj.id};
+            
+                    try {
+                        result.result = this.evalJson(obj.method, obj.params);
+                        if (!result.result)
+                            result.result = null;
+                    } catch(e)
+                    {
+                        result.error = e;
+                        log.error("An error occurred when processing a JSON-RPC request: " + e);
+                    }
+                    // json rpc not specific about notifications, other than the fact
+                    // they do not have the id in the request.  do not respond to
+                    // notifications
+                    
+                    // not serving anything interesting from Firefox...
+                    //if ("id" in obj)
+                    //    session.writeData(JSON.stringify(result));
+                } else {
+                    if (log.logSensitiveData)
+                        log.error("Unexpected error processing onDataAvailable:" + data);
+                    else
+                        log.error("Unexpected error processing onDataAvailable");
+                }
+            }
+        }
+        
+        // if any data was left un-handled we store it ready for use when the next TCP packet arrives
+        if (lastPacketEndIndex < data.length-1)
+        {
+            log.debug("partial data received" + lastPacketEndIndex + ":"  + data.length);
+            if (this.partialData[session] != undefined)
+                this.partialData[session] += data.substr(lastPacketEndIndex,data.length-lastPacketEndIndex);
+            else
+                this.partialData[session] = data.substr(lastPacketEndIndex,data.length-lastPacketEndIndex);
+        }
+    }
+    this.onStartRequest = function(request, ctx) {}
+    this.onStopRequest = function(request, ctx, status) {}
+
+    // send a request to the current RPC server.
+    // calling functions MUST manage the requestID to limit thread concurrency errors
+    this.request = function(session, method, params, callback, requestId, callbackData)
+    {
+        if (requestId == undefined || requestId == null || requestId < 0)
+            throw("JSON-RPC communciation requested with no requestID provided.");
+ 
+        this.callbacks[requestId] = callback;
+        if (callbackData != null)
+            this.callbacksData[requestId] = callbackData;
+            
+        var data = JSON.stringify({ "params": params, "method": method, "id": requestId });
+        if (log.logSensitiveData)
+            log.debug("Sending a JSON-RPC request: " + data);
+        else
+            log.debug("Sending a JSON-RPC request");
+            
+        var writeResult = session.writeData(data);
+        if (writeResult <=0)
+        {
+            log.warn("JSON-RPC request could not be sent.");
+            delete this.callbacks[requestId];
+            delete this.callbacksData[requestId];
+        }
+    }
+
+    // send a notification to the current RPC server
+    this.notify = function(session, method, params, callback)
+    {
+        if (log.logSensitiveData)
+            log.debug("Preparing a JSON-RPC notification object: " + method + ":" + params);
+        else
+            log.debug("Preparing a JSON-RPC notification object.");
+        var data = JSON.stringify({ "params": params, "method": method });
+        session.writeData(data);
+    }
+
+    // interpret the message from the RPC server
+    this.evalJson = function(method, params)
+    {
+        var data = JSON.stringify(params);
+        if (log.logSensitiveData)
+            log.debug("Evaluating a JSON-RPC object we just recieved: " + data);
+        else
+            log.debug("Evaluating a JSON-RPC object we just recieved.");
+            
+        if (data)
+        {
+            data = data.match(/\s*\[(.*)\]\s*/)[1];
+        }
+        
+        // We only really need one method to be callable... but we'll keep the
+        // old name to enable Authentication attempts to fail with older
+        // RPC server versions
+        if (method=="KPRPCListener" || method=="callBackToKeeFoxJS")
+            this.KPRPCListener(data);
+    }
+
+    this.KPRPCListener = function (signal)
+    {
+        var wm = Components.classes["@mozilla.org/appshell/window-mediator;1"]
+                 .getService(Components.interfaces.nsIWindowMediator);
+        var window = wm.getMostRecentWindow("navigator:browser");
+        
+        // call this async so that json reader can get back to listening ASAP and prevent deadlocks
+        window.setTimeout(function () {
+            var wm = Components.classes["@mozilla.org/appshell/window-mediator;1"]
+                     .getService(Components.interfaces.nsIWindowMediator);
+            var window = wm.getMostRecentWindow("navigator:browser");
+            window.keeFoxInst.KPRPCListener(signal);
+        },5);
+    }
+
+    //***************************************
+    // Functions below can be thought of as proxies to the RPC
+    // methods exposed in the KeePassRPC server.
+    // See KeePassRPCService.cs for more detail
+    // TODO2: pull these out into a more specific prototype
+    //***************************************
+
+    this.launchGroupEditor = function(uniqueID, dbFileName)
+    {
+        // fire and forget
+        this.request(this, "LaunchGroupEditor", [uniqueID, dbFileName], null, ++this.requestId);
+        return;
+    }
+
+    this.launchLoginEditor = function(uniqueID, dbFileName)
+    {
+        // fire and forget
+        this.request(this, "LaunchLoginEditor", [uniqueID, dbFileName], null, ++this.requestId);
+        return;
+    }
+
+    this.changeDB = function(fileName, closeCurrent)
+    {
+        // fire and forget
+        this.request(this, "ChangeDatabase", [fileName, closeCurrent], null, ++this.requestId);
+        return;
+    }
+    
+    this.changeLocation = function(locationId)
+    {
+        // fire and forget
+        this.request(this, "ChangeLocation", [locationId], null, ++this.requestId);
+        return;
+    }
+
+    this.getMRUdatabases = function()
+    {
+        this.request(this, "GetCurrentKFConfig", null, function rpc_callback(resultWrapper) {
+            var wm = Components.classes["@mozilla.org/appshell/window-mediator;1"]
+                     .getService(Components.interfaces.nsIWindowMediator);
+            var window = wm.getMostRecentWindow("navigator:browser");
+            
+            if ("result" in resultWrapper && resultWrapper.result !== false)
+            {
+                if (resultWrapper.result !== null)
+                    window.keefox_org.toolbar.setMRUdatabasesCallback(resultWrapper.result);
+                
+            } 
+        }, ++this.requestId); 
+    }
+
+    this.addLogin = function(login, parentUUID, dbFileName)
+    {
+        var jslogin = login.asEntry();
+        // fire and forget
+        this.request(this, "AddLogin", [jslogin, parentUUID, dbFileName], null, ++this.requestId);        
+        return;
+    }
+
+    this.findLogins = function(fullURL, formSubmitURL, httpRealm, uniqueID, dbFileName, freeText, callback, callbackData)
+    {
+        // returns ID of async JSON-RPC request so calling functions can track if desired
+        
+        var wm = Components.classes["@mozilla.org/appshell/window-mediator;1"]
+                     .getService(Components.interfaces.nsIWindowMediator);
+        var window = wm.getMostRecentWindow("navigator:browser");
+            
+        var lst = "LSTall";
+        if (httpRealm == undefined || httpRealm == null || httpRealm == "")
+            lst = "LSTnoRealms";
+        else if (formSubmitURL == undefined || formSubmitURL == null || formSubmitURL == "")
+            lst = "LSTnoForms";     
+            
+        if (dbFileName == undefined || dbFileName == null || dbFileName == "")
+        {
+            //if (window.keeFoxInst._keeFoxExtension.prefs.has("searchAllOpenDatabases"))
+            //    sig = ;
+            
+            if (!window.keeFoxInst._keeFoxExtension.prefs.getValue("searchAllOpenDBs",false))
+                dbFileName = window.keeFoxInst.KeePassDatabases[window.keeFoxInst.ActiveKeePassDatabaseIndex].fileName;
+            else
+                dbFileName = "";
+        }
+        
+        var newId = ++this.requestId;
+        // slight chance IDs may be sent out of order but at least this way
+        // they are consistent for any given request/response cycle
+        this.request(this, "FindLogins", [[fullURL], formSubmitURL, httpRealm, lst, false, uniqueID, dbFileName, freeText], callback, newId, callbackData);        
+        return newId;
+    }
+
+    this.getAllDatabases = function()
+    {
+        var result = this.request(this, "GetAllDatabases", null,function rpc_callback(resultWrapper) {
+            var wm = Components.classes["@mozilla.org/appshell/window-mediator;1"]
+                     .getService(Components.interfaces.nsIWindowMediator);
+            var window = wm.getMostRecentWindow("navigator:browser");
+            
+            if ("result" in resultWrapper && resultWrapper.result !== false)
+            {
+                if (resultWrapper.result !== null)
+                    window.keeFoxInst.updateKeePassDatabases(resultWrapper.result);
+                
+                //else
+                //    log something? window.keeFoxInst.rror("Null return result received");
+            } //else
+              //log something?    
+        }, ++this.requestId);
+        
+        return;
+    }
+
+    this.generatePassword = function()
+    {
+        this.request(this, "GeneratePassword", [""], function rpc_callback(resultWrapper) {
+            var wm = Components.classes["@mozilla.org/appshell/window-mediator;1"]
+                     .getService(Components.interfaces.nsIWindowMediator);
+            var window = wm.getMostRecentWindow("navigator:browser");
+            
+            passwordGenerated = false;
+            var tb = window.keefox_org.toolbar;
+            
+            if ("result" in resultWrapper && resultWrapper.result !== false)
+            {
+                if (resultWrapper.result !== null)
+                {
+                    passwordGenerated = true;
+                    
+                    const gClipboardHelper = Components.classes["@mozilla.org/widget/clipboardhelper;1"].
+                    getService(Components.interfaces.nsIClipboardHelper);
+                    gClipboardHelper.copyString(resultWrapper.result);
+                    
+                    window.keefox_org.UI.growl(tb.strbundle.getString("generatePassword.copied"));
+                }
+            }
+            if (!passwordGenerated)
+            {
+                window.keefox_org.UI.growl(tb.strbundle.getString("generatePassword.launch"));
+            }
+        }, ++this.requestId);
+    }
+    
+    /*
+    
+    maybe a standard timeout could be put in place for some functions so if their async response comes back after some recorded deadline we can ignore it.
+    
+    */
+    
+}).apply(jsonrpcClient.prototype);