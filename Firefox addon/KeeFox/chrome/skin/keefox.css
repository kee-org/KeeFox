#KeeFox_Menu-Button
{
    list-style-image: url("chrome://keefox/skin/KeeFox24.png");  
}

toolbar[iconsize="small"] #KeeFox_Menu-Button
{
    list-style-image: url("chrome://keefox/skin/KeeFox16.png");  
}

#KeeFox_Menu-Button .toolbarbutton-menu-dropmarker,
#KeeFox_Logins-Button .toolbarbutton-menu-dropmarker
{
 	padding: 0px 0px 0px 3px;
}

#KeeFox_Logins-Button
{
	list-style-image: url("chrome://keefox/skin/KeeLock24.png");  
}

#KeeFox_Logins-Button[disabled="true"]
{
	list-style-image: url("chrome://keefox/skin/KeeLockGrey24.png");  
}

toolbar[iconsize="small"] #KeeFox_Logins-Button
{
	list-style-image: url("chrome://keefox/skin/KeeLock.png");  
}

toolbar[iconsize="small"] #KeeFox_Logins-Button[disabled="true"]
{
	list-style-image: url("chrome://keefox/skin/KeeLockGrey.png");  
}

toolbarbutton#KeeFox_Main-Button 
{
	list-style-image: url("chrome://keefox/skin/KeeGrey24.png");
}

toolbarbutton.highlight, toolbarbutton.login-found  
{
	list-style-image: url("chrome://keefox/skin/KeeOrange24.png") !important;
}

toolbar[iconsize="small"] toolbarbutton#KeeFox_Main-Button 
{
	list-style-image: url("chrome://keefox/skin/KeeGrey.png");
}

toolbar[iconsize="small"] toolbarbutton.highlight,
toolbar[iconsize="small"] toolbarbutton.login-found  
{
	list-style-image: url("chrome://keefox/skin/KeeOrange.png") !important;
}

.toolbarbutton-menubutton-button
{
	-moz-box-orient: horizontal !important;
	padding: 0px 3px !important;
}

<<<<<<< HEAD
/* .toolbarbuttonmenu-text */

.keetest
{
	background-color: #000000 !important;
	border: 5px solid #000000 !important;
=======
.FAMSmessageGroup
{
	border: solid 1px #000 !important;
	padding: 5px !important;
	margin: 5px !important;
}

.FAMSdisabled
{
	color: gray !important;
	border-color: gray !important;
}

.FAMScheckLabelControl
{
	padding: 0px;
}

.FAMSdescription
{
	padding: 0px;
}

.FAMStitle
{
	padding: 0px;
	text-decoration: underline !important;
}

.FAMSnote
{
	padding: 10px;
	font-style:italic;
>>>>>>> 3ed0d967
}<|MERGE_RESOLUTION|>--- conflicted
+++ resolved
@@ -1,106 +1,103 @@
-#KeeFox_Menu-Button
-{
-    list-style-image: url("chrome://keefox/skin/KeeFox24.png");  
-}
-
-toolbar[iconsize="small"] #KeeFox_Menu-Button
-{
-    list-style-image: url("chrome://keefox/skin/KeeFox16.png");  
-}
-
-#KeeFox_Menu-Button .toolbarbutton-menu-dropmarker,
-#KeeFox_Logins-Button .toolbarbutton-menu-dropmarker
-{
- 	padding: 0px 0px 0px 3px;
-}
-
-#KeeFox_Logins-Button
-{
-	list-style-image: url("chrome://keefox/skin/KeeLock24.png");  
-}
-
-#KeeFox_Logins-Button[disabled="true"]
-{
-	list-style-image: url("chrome://keefox/skin/KeeLockGrey24.png");  
-}
-
-toolbar[iconsize="small"] #KeeFox_Logins-Button
-{
-	list-style-image: url("chrome://keefox/skin/KeeLock.png");  
-}
-
-toolbar[iconsize="small"] #KeeFox_Logins-Button[disabled="true"]
-{
-	list-style-image: url("chrome://keefox/skin/KeeLockGrey.png");  
-}
-
-toolbarbutton#KeeFox_Main-Button 
-{
-	list-style-image: url("chrome://keefox/skin/KeeGrey24.png");
-}
-
-toolbarbutton.highlight, toolbarbutton.login-found  
-{
-	list-style-image: url("chrome://keefox/skin/KeeOrange24.png") !important;
-}
-
-toolbar[iconsize="small"] toolbarbutton#KeeFox_Main-Button 
-{
-	list-style-image: url("chrome://keefox/skin/KeeGrey.png");
-}
-
-toolbar[iconsize="small"] toolbarbutton.highlight,
-toolbar[iconsize="small"] toolbarbutton.login-found  
-{
-	list-style-image: url("chrome://keefox/skin/KeeOrange.png") !important;
-}
-
-.toolbarbutton-menubutton-button
-{
-	-moz-box-orient: horizontal !important;
-	padding: 0px 3px !important;
-}
-
-<<<<<<< HEAD
-/* .toolbarbuttonmenu-text */
-
-.keetest
-{
-	background-color: #000000 !important;
-	border: 5px solid #000000 !important;
-=======
-.FAMSmessageGroup
-{
-	border: solid 1px #000 !important;
-	padding: 5px !important;
-	margin: 5px !important;
-}
-
-.FAMSdisabled
-{
-	color: gray !important;
-	border-color: gray !important;
-}
-
-.FAMScheckLabelControl
-{
-	padding: 0px;
-}
-
-.FAMSdescription
-{
-	padding: 0px;
-}
-
-.FAMStitle
-{
-	padding: 0px;
-	text-decoration: underline !important;
-}
-
-.FAMSnote
-{
-	padding: 10px;
-	font-style:italic;
->>>>>>> 3ed0d967
-}+#KeeFox_Menu-Button
+{
+    list-style-image: url("chrome://keefox/skin/KeeFox24.png");  
+}
+
+toolbar[iconsize="small"] #KeeFox_Menu-Button
+{
+    list-style-image: url("chrome://keefox/skin/KeeFox16.png");  
+}
+
+#KeeFox_Menu-Button .toolbarbutton-menu-dropmarker,
+#KeeFox_Logins-Button .toolbarbutton-menu-dropmarker
+{
+ 	padding: 0px 0px 0px 3px;
+}
+
+#KeeFox_Logins-Button
+{
+	list-style-image: url("chrome://keefox/skin/KeeLock24.png");  
+}
+
+#KeeFox_Logins-Button[disabled="true"]
+{
+	list-style-image: url("chrome://keefox/skin/KeeLockGrey24.png");  
+}
+
+toolbar[iconsize="small"] #KeeFox_Logins-Button
+{
+	list-style-image: url("chrome://keefox/skin/KeeLock.png");  
+}
+
+toolbar[iconsize="small"] #KeeFox_Logins-Button[disabled="true"]
+{
+	list-style-image: url("chrome://keefox/skin/KeeLockGrey.png");  
+}
+
+toolbarbutton#KeeFox_Main-Button 
+{
+	list-style-image: url("chrome://keefox/skin/KeeGrey24.png");
+}
+
+toolbarbutton.highlight, toolbarbutton.login-found  
+{
+	list-style-image: url("chrome://keefox/skin/KeeOrange24.png") !important;
+}
+
+toolbar[iconsize="small"] toolbarbutton#KeeFox_Main-Button 
+{
+	list-style-image: url("chrome://keefox/skin/KeeGrey.png");
+}
+
+toolbar[iconsize="small"] toolbarbutton.highlight,
+toolbar[iconsize="small"] toolbarbutton.login-found  
+{
+	list-style-image: url("chrome://keefox/skin/KeeOrange.png") !important;
+}
+
+.toolbarbutton-menubutton-button
+{
+	-moz-box-orient: horizontal !important;
+	padding: 0px 3px !important;
+}
+
+.FAMSmessageGroup
+{
+	border: solid 1px #000 !important;
+	padding: 5px !important;
+	margin: 5px !important;
+}
+
+.FAMSdisabled
+{
+	color: gray !important;
+	border-color: gray !important;
+}
+
+.FAMScheckLabelControl
+{
+	padding: 0px;
+}
+
+.FAMSdescription
+{
+	padding: 0px;
+}
+
+.FAMStitle
+{
+	padding: 0px;
+	text-decoration: underline !important;
+}
+
+.FAMSnote
+{
+	padding: 10px;
+	font-style:italic;
+}
+
+.keetest
+{
+	background-color: #000000 !important;
+	border: 5px solid #000000 !important;
+}